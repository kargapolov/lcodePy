--- conflicted
+++ resolved
@@ -4,10 +4,7 @@
 import matplotlib.pyplot as plt
 
 from ..config.config import Config
-<<<<<<< HEAD
-=======
 from ..plasma3d.data import ArraysView
->>>>>>> 310ca6d3
 
 
 # Auxiliary functions:
@@ -40,53 +37,7 @@
 
 
 # Diagnostics classes:
-<<<<<<< HEAD
-
-class Diagnostics3d:
-    def __init__(self, config: Config, diag_list=None):
-        """The main class of 3d diagnostics."""
-        self.config = config
-        if diag_list is None:
-            self.diag_list = []
-        else:
-            self.diag_list = diag_list
-
-        # Pushes a config to all choosen diagnostics classes:
-        for diag in self.diag_list:
-            try:
-                diag.pull_config(self.config)
-            except AttributeError:
-                print(
-                    f'{diag} type of diagnostics is not supported because' + 
-                    'it does not have attribute called pull_config(...) or' +
-                    'this attribute does not work correctly.'
-                )
-
-    def after_step_dxi(self, *parameters):
-        for diag in self.diag_list:
-            try:
-                diag.after_step_dxi(*parameters)
-            except AttributeError:
-                print(
-                    f'{diag} type of diagnostics is not supported because' + 
-                    'it does not have attribute called after_step_dxi(...).' +
-                    'this attribute does not work correctly.'
-                )
-
-    def dump(self, *parameters):
-        for diag in self.diag_list:
-            try:
-                diag.dump(*parameters)
-            except AttributeError:
-                print(
-                    f'{diag} type of diagnostics is not supported because' + 
-                    'it does not have attribute called dump(...).' +
-                    'this attribute does not work correctly.'
-                )
-
-=======
 # TODO: Add a template class for diagnostics.
->>>>>>> 310ca6d3
 
 class DiagnosticsFXi:
     __allowed_f_xi = ['Ex', 'Ey', 'Ez', 'Bx', 'By', 'Bz', 'rho', 'rho_beam',
@@ -204,13 +155,8 @@
     def conditions_check(self, current_time, xi_plasma_layer):
         return current_time % self.__output_period == 0
 
-<<<<<<< HEAD
-    def dump(self, current_time, pl_particles, pl_fields, pl_currents,
-             beam_drain):
-=======
     def dump(self, current_time, plasma_particles, plasma_fields,
              plasma_currents, beam_drain):
->>>>>>> 310ca6d3
         if self.conditions_check(current_time, inf):
             Path('./diagnostics').mkdir(parents=True, exist_ok=True)
             if 'numbers' in self.__f_xi_type or 'both' in self.__f_xi_type:
@@ -347,14 +293,6 @@
                     val = ro_beam[self.__grid_steps//2, self.__r_f:self.__r_t]
                     self.__data[name].append(val)
 
-<<<<<<< HEAD
-                if name in ['px', 'py', 'pz']:
-                    val = getattr(pl_particles, name)[
-                        self.__steps//2, self.__r_f:self.__r_t]
-                    self.__data[name].append(val)
-            
-=======
->>>>>>> 310ca6d3
                 val = None
 
         # We use dump here to save data not only at the end of the simulation
@@ -366,12 +304,7 @@
         # We can save data and then clean the memory after
         # the end of a subwindow.
         if (xi_plasma_layer <= self.__xi_to and
-<<<<<<< HEAD
-            (xi_plasma_layer + self.__xi_step_size) >= self.__xi_to
-        ):
-=======
             (xi_plasma_layer + self.__xi_step_size) >= self.__xi_to):
->>>>>>> 310ca6d3
             self.dump(current_time, None, None, None, None)
 
             for name in self.__data:
@@ -383,13 +316,8 @@
                 xi_plasma_layer <= self.__xi_from and
                 xi_plasma_layer >= self.__xi_to)
 
-<<<<<<< HEAD
-    def dump(self, current_time, pl_particles, pl_fields, pl_currents,
-             beam_drain):
-=======
     def dump(self, current_time, plasma_particles, plasma_fields,
              plasma_currents, beam_drain):
->>>>>>> 310ca6d3
         # In case of colormaps, we reshape every data list except for xi list.
         if self.conditions_check(current_time, inf):
             data_for_saving = (self.__data).copy()
@@ -404,12 +332,7 @@
                 for name in self.__colormaps_names:
                     data_for_saving[name] = conv_2d(
                         data_for_saving[name], self.__merging_xi,
-<<<<<<< HEAD
-                        self.__merging_r
-                    )
-=======
                         self.__merging_r)
->>>>>>> 310ca6d3
 
             # TODO: If there is a file with the same name with important data 
             #       and we want to save data there, we should just add new data,
@@ -555,18 +478,10 @@
     def conditions_check(self, current_time, xi_plasma_layer):
         return (
             current_time % self.__output_period == 0 and
-<<<<<<< HEAD
-            xi_pl_layer  % self.__saving_xi_period <= self.__xi_step_size / 2
-        )
-    
-    def dump(self, current_time, pl_particles, pl_fields, pl_currents,
-             beam_drain):
-=======
             xi_plasma_layer % self.__saving_xi_period <= self.__xi_step_size / 2)
 
     def dump(self, current_time, plasma_particles, plasma_fields,
              plasma_currents, beam_drain):
->>>>>>> 310ca6d3
         pass
 
 
@@ -586,25 +501,11 @@
         if self.__saving_period < self.__time_step_size:
             self.__saving_period = self.__time_step_size
 
-<<<<<<< HEAD
-        # Important for saving arrays from GPU:
-        self.__pu_type = config.get('processing-unit-type').lower()
-        if self.__pu_type == 'gpu':
-            from ..plasma3d_gpu.data import GPUArraysView
-            self.__GPUArraysView = GPUArraysView
-
     def after_step_dxi(self, *parameters):
         pass
 
-    def dump(self, current_time, pl_particles, pl_fields, pl_currents,
-             beam_drain):
-=======
-    def after_step_dxi(self, *parameters):
-        pass
-
     def dump(self, current_time, plasma_particles, plasma_fields,
              plasma_currents, beam_drain):
->>>>>>> 310ca6d3
         # The run is saved if the current_time differs from a multiple
         # of the saving period by less then dt/2.
         if current_time % self.__saving_period <= self.__time_step_size / 2:
@@ -616,16 +517,9 @@
 
             if self.__save_plasma:
                 # Important for saving arrays from GPU (is it really?)
-<<<<<<< HEAD
-                if self.__pu_type == 'gpu':
-                    pl_particles = self.__GPUArraysView(pl_particles)
-                    pl_fields    = self.__GPUArraysView(pl_fields)
-                    pl_currents  = self.__GPUArraysView(pl_currents)
-=======
                 plasma_particles = ArraysView(plasma_particles)
                 plasma_fields    = ArraysView(plasma_fields)
                 plasma_currents  = ArraysView(plasma_currents)
->>>>>>> 310ca6d3
 
                 np.savez_compressed(
                     file=f'./run_states/plasmastate_{current_time:08.2f}',
