"""Module for plasma (3d solver) initialization routines."""
import numpy as np

from ..config.config import Config
from .weights import get_deposit_plasma
from .data import Arrays

ELECTRON_CHARGE = -1
ELECTRON_MASS = 1


# Solving Laplace equation with Dirichlet boundary conditions (Ez) #

def dirichlet_matrix(xp: np, grid_steps, grid_step_size):
    """
    Calculate a magical matrix that solves the Laplace equation
    if you elementwise-multiply the RHS by it "in DST-space".
    See Samarskiy-Nikolaev, p. 187.
    """
    # mul[i, j] = 1 / (lam[i] + lam[j])
    # lam[k] = 4 / h**2 * sin(k * pi * h / (2 * L))**2, where L = h * (N - 1)
    k = xp.arange(1, grid_steps - 1)
    lam = 4 / grid_step_size**2 * xp.sin(k * xp.pi / (2 * (grid_steps - 1)))**2
    lambda_i, lambda_j = lam[:, None], lam[None, :]
    mul = 1 / (lambda_i + lambda_j)
    return mul / (2 * (grid_steps - 1))**2  # additional 2xDST normalization


# Solving Laplace or Helmholtz equation with mixed boundary conditions #

def mixed_matrix(xp: np, grid_steps, grid_step_size, subtraction_coeff):
    """
    Calculate a magical matrix that solves the Helmholtz or Laplace equation
    (subtraction_trick=True and subtraction_trick=False correspondingly)
    if you elementwise-multiply the RHS by it "in DST-DCT-transformed-space".
    See Samarskiy-Nikolaev, p. 189 and around.
    """
    # mul[i, j] = 1 / (lam[i] + lam[j])
    # lam[k] = 4 / h**2 * sin(k * pi * h / (2 * L))**2, where L = h * (N - 1)
    # but k for lam_i spans from 1..N-2, while k for lam_j covers 0..N-1
    ki, kj = xp.arange(1, grid_steps - 1), xp.arange(grid_steps)
    li = 4 / grid_step_size**2 * xp.sin(ki * xp.pi / (2 * (grid_steps - 1)))**2
    lj = 4 / grid_step_size**2 * xp.sin(kj * xp.pi / (2 * (grid_steps - 1)))**2
    lambda_i, lambda_j = li[:, None], lj[None, :]
    mul = 1 / (lambda_i + lambda_j + subtraction_coeff)
    return mul / (2 * (grid_steps - 1))**2  
    # return additional 2xDST normalization


# Solving Laplace equation with Neumann boundary conditions (Bz) #

def neumann_matrix(xp: np, grid_steps, grid_step_size):
    """
    Calculate a magical matrix that solves the Laplace equation
    if you elementwise-multiply the RHS by it "in DST-space".
    See Samarskiy-Nikolaev, p. 187.
    """
    # mul[i, j] = 1 / (lam[i] + lam[j])
    # lam[k] = 4 / h**2 * sin(k * pi * h / (2 * L))**2, where L = h * (N - 1)

    k = xp.arange(0, grid_steps)
    lam = 4 / grid_step_size**2 * xp.sin(k * xp.pi / (2 * (grid_steps - 1)))**2
    lambda_i, lambda_j = lam[:, None], lam[None, :]
    mul = 1 / (lambda_i + lambda_j)  # WARNING: zero division in mul[0, 0]!
    mul[0, 0] = 0  # doesn't matter anyway, just defines constant shift
    return mul / (2 * (grid_steps - 1))**2  # additional 2xDST normalization


# Plasma particles initialization #

def make_plasma_grid(xp: np, steps, step_size, fineness):
    """
    Create initial plasma particles coordinates
    (a single 1D grid for both x and y).
    Avoids positioning particles at the cell edges and boundaries, example:
    `fineness=3`:
        +-----------+-----------+-----------+-----------+
        | .   .   . | .   .   . | .   .   . | .   .   . |
        |           |           |           |           |
        | .   .   . | .   .   . | .   .   . | .   .   . |
        |           |           |           |           |
        | .   .   . | .   .   . | .   .   . | .   .   . |
        +-----------+-----------+-----------+-----------+
    `fineness=2`:
        +-------+-------+-------+-------+-------+
        | .   . | .   . | .   . | .   . | .   . |
        |       |       |       |       |       |
        | .   . | .   . | .   . | .   . | .   . |
        +-------+-------+-------+-------+-------+
    """
    plasma_step = step_size / fineness
    if fineness % 2:  # some on zero axes, none on cell corners
        right_half = xp.arange(steps // 2 * fineness) * plasma_step
        left_half = -right_half[:0:-1]  # invert, reverse, drop zero
    elif 0. < fineness and fineness < 1.:
        right_half = xp.arange(steps // (2 / fineness)) * plasma_step
        left_half = -right_half[:0:-1]  # invert, reverse, drop zero
    else:  # none on zero axes, none on cell corners
        right_half = (.5 + xp.arange(steps // 2 * fineness)) * plasma_step
        left_half = -right_half[::-1]  # invert, reverse
    plasma_grid = xp.concatenate([left_half, right_half])
    assert xp.array_equal(plasma_grid, -plasma_grid[::-1])
    return plasma_grid


def make_plasma_single(xp: np, steps, cell_size, fineness=2):
    """
    Initialize default plasma state, fineness**2 particles per cell.
    """
    pl_grid = make_plasma_grid(xp, steps, cell_size, fineness)

    Np = len(pl_grid)

    y_init = xp.broadcast_to(pl_grid, (Np, Np))
    x_init = y_init.T

    x_offt = xp.zeros((Np, Np))
    y_offt = xp.zeros((Np, Np))
    px = xp.zeros((Np, Np))
    py = xp.zeros((Np, Np))
    pz = xp.zeros((Np, Np))
    q = xp.ones((Np, Np)) * ELECTRON_CHARGE / fineness**2
    m = xp.ones((Np, Np)) * ELECTRON_MASS / fineness**2

    return x_init, y_init, x_offt, y_offt, px, py, pz, q, m


# Coarse and fine plasma particles initialization #

def make_coarse_plasma_grid(xp: np, steps, step_size, coarseness):
    """
    Create initial coarse plasma particles coordinates
    (a single 1D grid for both x and y).
    """
    assert coarseness == int(coarseness)  # TODO: why?
    plasma_step = step_size * coarseness
    right_half = xp.arange(steps // (coarseness * 2)) * plasma_step
    left_half = -right_half[:0:-1]  # invert, reverse, drop zero
    plasma_grid = xp.concatenate([left_half, right_half])
    assert(xp.array_equal(plasma_grid, -plasma_grid[::-1]))
    return plasma_grid


def make_fine_plasma_grid(xp: np, steps, step_size, fineness):
    """
    Create initial fine plasma particles coordinates
    (a single 1D grid for both x and y).
    Avoids positioning particles at the cell edges and boundaries, example:
    `fineness=3` (and `coarseness=2`):
        +-----------+-----------+-----------+-----------+
        | .   .   . | .   .   . | .   .   . | .   .   . |
        |           |           |           |           |   . - fine particle
        | .   .   . | .   *   . | .   .   . | .   *   . |
        |           |           |           |           |   * - coarse particle
        | .   .   . | .   .   . | .   .   . | .   .   . |
        +-----------+-----------+-----------+-----------+
    `fineness=2` (and `coarseness=2`):
        +-------+-------+-------+-------+-------+
        | .   . | .   . | .   . | .   . | .   . |           . - fine particle
        |       |   *   |       |   *   |       |
        | .   . | .   . | .   . | .   . | .   . |           * - coarse particle
        +-------+-------+-------+-------+-------+
    """
    assert fineness == int(fineness)
    plasma_step = step_size / fineness
    if fineness % 2:  # some on zero axes, none on cell corners
        right_half = xp.arange(steps // 2 * fineness) * plasma_step
        left_half = -right_half[:0:-1]  # invert, reverse, drop zero
    else:  # none on zero axes, none on cell corners
        right_half = (.5 + xp.arange(steps // 2 * fineness)) * plasma_step
        left_half = -right_half[::-1]  # invert, reverse
    plasma_grid = xp.concatenate([left_half, right_half])
    assert xp.array_equal(plasma_grid, -plasma_grid[::-1])
    return plasma_grid


def make_plasma_dual(xp: np, steps, cell_size, coarseness=2, fineness=2):
    """
    Make coarse plasma initial state arrays and the arrays needed to intepolate
    coarse plasma into fine plasma (`virt_params`).
    Coarse is the one that will evolve and fine is the one to be bilinearly
    interpolated from the coarse one based on the initial positions
    (using 1 to 4 coarse plasma particles that initially were the closest).
    """
    coarse_step = cell_size * coarseness

    # Make two initial grids of plasma particles, coarse and fine.
    # Coarse is the one that will evolve and fine is the one to be bilinearly
    # interpolated from the coarse one based on the initial positions.

    coarse_grid = make_coarse_plasma_grid(xp, steps, cell_size, coarseness)
    coarse_grid_xs, coarse_grid_ys = coarse_grid[:, None], coarse_grid[None, :]

    fine_grid = make_fine_plasma_grid(xp, steps, cell_size, fineness)
    fine_grid_xs, fine_grid_ys = fine_grid[:, None], fine_grid[None, :]

    Nc = len(coarse_grid)

    # Create plasma electrons on the coarse grid, the ones that really move
    coarse_x_init = xp.broadcast_to(xp.asarray(coarse_grid_xs), (Nc, Nc))
    coarse_y_init = xp.broadcast_to(xp.asarray(coarse_grid_ys), (Nc, Nc))
    coarse_x_offt = xp.zeros((Nc, Nc))
    coarse_y_offt = xp.zeros((Nc, Nc))
    coarse_px = xp.zeros((Nc, Nc))
    coarse_py = xp.zeros((Nc, Nc))
    coarse_pz = xp.zeros((Nc, Nc))
    coarse_m = xp.ones((Nc, Nc)) * ELECTRON_MASS * coarseness**2
    coarse_q = xp.ones((Nc, Nc)) * ELECTRON_CHARGE * coarseness**2

    # Calculate indices for coarse -> fine bilinear interpolation

    # Neighbour indices array, 1D, same in both x and y direction.
    indices = xp.searchsorted(coarse_grid, fine_grid)
    # example:
    #     coarse:  [-2., -1.,  0.,  1.,  2.]
    #     fine:    [-2.4, -1.8, -1.2, -0.6,  0. ,  0.6,  1.2,  1.8,  2.4]
    #     indices: [ 0  ,  1  ,  1  ,  2  ,  2  ,  3  ,  4  ,  4  ,  5 ]
    # There is no coarse particle with index 5, so clip it to 4:
    indices_next = xp.clip(indices, 0, Nc - 1)  # [0, 1, 1, 2, 2, 3, 4, 4, 4]
    # Clip to zero for indices of prev particles as well:
    indices_prev = xp.clip(indices - 1, 0, Nc - 1)  # [0, 0, 0, 1 ... 3, 3, 4]
    # mixed from: [ 0&0 , 0&1 , 0&1 , 1&2 , 1&2 , 2&3 , 3&4 , 3&4, 4&4 ]

    # Calculate weights for coarse->fine interpolation from initial positions.
    # The further the fine particle is from closest right coarse particles,
    # the more influence the left ones have.
    influence_prev = (coarse_grid[indices_next] - fine_grid) / coarse_step
    influence_next = (fine_grid - coarse_grid[indices_prev]) / coarse_step
    # Fix for boundary cases of missing cornering particles.
    influence_prev[indices_next == 0] = 0   # nothing on the left?
    influence_next[indices_next == 0] = 1   # use right
    influence_next[indices_prev == Nc - 1] = 0  # nothing on the right?
    influence_prev[indices_prev == Nc - 1] = 1  # use left
    # Same arrays are used for interpolating in y-direction.

    # The virtualization formula is thus
    # influence_prev[pi] * influence_prev[pj] * <bottom-left neighbour value> +
    # influence_prev[pi] * influence_next[nj] * <top-left neighbour value> +
    # influence_next[ni] * influence_prev[pj] * <bottom-right neighbour val> +
    # influence_next[ni] * influence_next[nj] * <top-right neighbour value>
    # where pi, pj are indices_prev[i], indices_prev[j],
    #       ni, nj are indices_next[i], indices_next[j] and
    #       i, j are indices of fine virtual particles

    # This is what is employed inside mix() and deposit_kernel().

    # An equivalent formula would be
    # inf_prev[pi] * (inf_prev[pj] * <bot-left> + inf_next[nj] * <bot-right>) +
    # inf_next[ni] * (inf_prev[pj] * <top-left> + inf_next[nj] * <top-right>)

    # Values of m, q, px, py, pz should be scaled by 1/(fineness*coarseness)**2

    virt_params = Arrays(xp,
        influence_prev=influence_prev, influence_next=influence_next,
        indices_prev=indices_prev, indices_next=indices_next,
        fine_x_init = fine_grid_xs, fine_y_init = fine_grid_ys
    )

    return (
        coarse_x_init, coarse_y_init, coarse_x_offt, coarse_y_offt,
        coarse_px, coarse_py, coarse_pz, coarse_q, coarse_m, virt_params
    )


# TODO: when more zshapes are created, move this fun to a separate file.
def change_by_plasma_zshape(config: Config, current_time, q, m):
    # Get required parameters:
    time_step_size = config.getfloat('time-step')
    plasma_zshape  = config.get('plasma-zshape')
    time_middle = current_time - time_step_size / 2 # Just like in lcode2d

    # Check if plasma_zshape is empty and nothing should be done with q and m
    if plasma_zshape.isspace():
        return q, m

    # List comprehension to create an array that is easy to handle
    lines = [line.split() for line in plasma_zshape.splitlines()
             if len(line) != 0] # without empty lines

    # TODO: Do we need to check ValueError?
    for line in lines:
        # Check if time_middle lies in one of the regions:
        if time_middle < float(line[0]):
            if line[2] == 'L': # Only linear rise/decrease is implemented now
                coef = (float(line[1]) * (float(line[0]) - time_middle) +
                        float(line[3]) * time_middle) / float(line[0])
                if coef >= 0:
                    return q * coef, m * coef
                else:
                    print('A density that is < 0 is not available, ' +
                          'a density of 1 is assumed.')
                    break
            else:
                print(line[2], 'segment shape is not available, a density ' +
                      'of 1 is assumed.')
                break
        else:
            time_middle -= float(line[0])

    # If the total length is too small, hence we finished the loop above,
    # or we broke from the loop, a density of 1 is assumed:
    return q, m


def init_plasma(config: Config, current_time=0):
    """
    Initialize all the arrays needed (for what?).
    """
    pu_type = config.get('processing-unit-type').lower()
    if pu_type == 'cpu':
        xp = np
    elif pu_type == 'gpu':
        import cupy as xp

    grid_steps            = config.getint('window-width-steps')
    grid_step_size        = config.getfloat('window-width-step-size')
    reflect_padding_steps = config.getint('reflect-padding-steps')
    plasma_padding_steps  = config.getint('plasma-padding-steps')
    plasma_fineness       = config.getfloat('plasma-fineness')
    dual_plasma_approach  = config.getbool('dual-plasma-approach')
    subtraction_coeff = config.getfloat('field-solver-subtraction-coefficient')

    if plasma_fineness > 1:
        plasma_fineness = int(plasma_fineness)

    # for convenient diagnostics, a cell should be in the center of the grid
    assert grid_steps % 2 == 1

    # particles should not reach the window pre-boundary cells
    if reflect_padding_steps <= 2:
        raise Exception("'reflect_padding_steps' parameter is too low.\n" +
                        "Details: 'reflect_padding_steps' must be bigger than" +
                        " 2. By default it is 5.")

    if dual_plasma_approach and pu_type == 'gpu':
        plasma_coarseness = config.getint('plasma-coarseness')

        # virtual particles should not reach the window pre-boundary cells
        assert reflect_padding_steps > plasma_coarseness + 1
        # TODO: The (costly) alternative is to reflect after plasma virtualization,
        #       but it's better for stabitily, or is it?

        x_init, y_init, x_offt, y_offt, px, py, pz, q, m, virt_params = \
            make_plasma_dual(
                xp, steps=grid_steps - 2*plasma_padding_steps,
                cell_size=grid_step_size, coarseness=plasma_coarseness,
                fineness=plasma_fineness)

    elif dual_plasma_approach and pu_type == 'cpu':
        Exception("We cannot use this type of processing unit." +
                  "Please choose GPU if you want to use dual plasma approach.")
    else:
        plasma_coarseness, virt_params = None, Arrays(xp)

        x_init, y_init, x_offt, y_offt, px, py, pz, q, m = \
            make_plasma_single(
                xp, steps=grid_steps - plasma_padding_steps * 2,
                cell_size=grid_step_size, fineness=plasma_fineness)

    # Here we change q and m arrays of plasma particles according to
    # set plasma_zhape:
    q, m = change_by_plasma_zshape(config, current_time, q, m)    

    particles = Arrays(xp, x_init=x_init, y_init=y_init,
                       x_offt=x_offt, y_offt=y_offt, px=px, py=py, pz=pz,
                       q=q, m=m)

    # Determine the background ion charge density by depositing the electrons
    # with their initial parameters and negating the result.
    initial_deposition = get_deposit_plasma(config)

    ro_electrons_initial, _, _, _ = initial_deposition(particles, virt_params)
    ro_initial = -ro_electrons_initial

    dir_matrix = dirichlet_matrix(xp, grid_steps, grid_step_size)
    mix_matrix = mixed_matrix(xp, grid_steps, grid_step_size, subtraction_coeff)
    neu_matrix = neumann_matrix(xp, grid_steps, grid_step_size)

    grid = ((np.arange(grid_steps) - grid_steps // 2) * grid_step_size)

    if dual_plasma_approach:
        const_arrays = Arrays(xp,
            grid=grid,
            ro_initial=ro_initial, dirichlet_matrix=dir_matrix, 
            field_mixed_matrix=mix_matrix, neumann_matrix=neu_matrix,
            influence_prev=virt_params.influence_prev,
            influence_next=virt_params.influence_next,
            indices_prev=virt_params.indices_prev,
            indices_next=virt_params.indices_next,
            fine_x_init=virt_params.fine_x_init,
            fine_y_init=virt_params.fine_y_init)
    else:
        const_arrays = Arrays(xp,
            grid=grid,
            ro_initial=ro_initial, dirichlet_matrix=dir_matrix,
            field_mixed_matrix=mix_matrix,
            neumann_matrix=neu_matrix)

    def zeros():
        return xp.zeros((grid_steps, grid_steps), dtype=xp.float64)

    fields = Arrays(xp, Ex=zeros(), Ey=zeros(), Ez=zeros(),
                    Bx=zeros(), By=zeros(), Bz=zeros(), Phi=zeros())

<<<<<<< HEAD
    # We create arrays dx_chaotic, dy_chaotic, dx_chaotic_perp, dy_chaotic_perp
    # that are used in noise filter, with right sizes:
    size = x_offt.shape[0]
    dx_chaotic = xp.zeros((size, size), dtype=xp.float64)
    dy_chaotic = xp.zeros((size, size), dtype=xp.float64)
    dx_chaotic_perp = xp.zeros((size, size), dtype=xp.float64)
    dy_chaotic_perp = xp.zeros((size, size), dtype=xp.float64)

    particles = Arrays(xp, x_init=x_init, y_init=y_init,
                       x_offt=x_offt, y_offt=y_offt, px=px, py=py, pz=pz,
                       q=q, m=m,
                       dx_chaotic=dx_chaotic,
                       dy_chaotic=dy_chaotic,
                       dx_chaotic_perp=dx_chaotic_perp, 
                       dy_chaotic_perp=dy_chaotic_perp)

=======
>>>>>>> e86f457a
    currents = Arrays(xp, ro=zeros(), jx=zeros(), jy=zeros(), jz=zeros())
    
    xi_plasma_layer = 0

    return fields, particles, currents, const_arrays, xi_plasma_layer


def load_plasma(config: Config, path_to_plasmastate: str):
    fields, particles, currents, const_arrays, xi_plasma_layer =\
        init_plasma(config)

    with fields.xp.load(file=path_to_plasmastate) as state:
        fields = Arrays(fields.xp,
                        Ex=state['Ex'], Ey=state['Ey'], Ez=state['Ez'],
                        Bx=state['Bx'], By=state['By'], Bz=state['Bz'],
                        Phi=state['Phi'])

        particles = Arrays(fields.xp,
                           x_init=state['x_init'], y_init=state['y_init'],
                           q=state['q'], m=state['m'],
                           x_offt=state['x_offt'], y_offt=state['y_offt'],
                           px=state['px'], py=state['py'], pz=state['pz'], 
        
                           dx_chaotic=state['dx_chaotic'],
                           dy_chaotic=state['dy_chaotic'],
                           dx_chaotic_perp=state['dx_chaotic_perp'],
                           dy_chaotic_perp=state['dy_chaotic_perp'])

        currents = Arrays(fields.xp,
                          ro=state['ro'], jx=state['jx'],
                          jy=state['jy'], jz=state['jz'])
        
        xi_plasma_layer = state['xi_plasma_layer'][0]

    return fields, particles, currents, const_arrays, xi_plasma_layer<|MERGE_RESOLUTION|>--- conflicted
+++ resolved
@@ -359,11 +359,7 @@
 
     # Here we change q and m arrays of plasma particles according to
     # set plasma_zhape:
-    q, m = change_by_plasma_zshape(config, current_time, q, m)    
-
-    particles = Arrays(xp, x_init=x_init, y_init=y_init,
-                       x_offt=x_offt, y_offt=y_offt, px=px, py=py, pz=pz,
-                       q=q, m=m)
+    q, m = change_by_plasma_zshape(config, current_time, q, m)
 
     # Determine the background ion charge density by depositing the electrons
     # with their initial parameters and negating the result.
@@ -402,7 +398,6 @@
     fields = Arrays(xp, Ex=zeros(), Ey=zeros(), Ez=zeros(),
                     Bx=zeros(), By=zeros(), Bz=zeros(), Phi=zeros())
 
-<<<<<<< HEAD
     # We create arrays dx_chaotic, dy_chaotic, dx_chaotic_perp, dy_chaotic_perp
     # that are used in noise filter, with right sizes:
     size = x_offt.shape[0]
@@ -419,8 +414,6 @@
                        dx_chaotic_perp=dx_chaotic_perp, 
                        dy_chaotic_perp=dy_chaotic_perp)
 
-=======
->>>>>>> e86f457a
     currents = Arrays(xp, ro=zeros(), jx=zeros(), jy=zeros(), jz=zeros())
     
     xi_plasma_layer = 0
