"""Module for calculation of particles movement and interpolation of fields on particles positions."""
import numba as nb
import numpy as np

<<<<<<< HEAD
from math import floor, sin, sqrt, pi
=======
from math import sqrt, floor
>>>>>>> e86f457a

from ..config.config import Config
from .weights import weight4, weight4_cupy
from .data import Arrays

# Field interpolation and particle movement (fused), for CPU #

<<<<<<< HEAD
@nb.njit
def interp25(a, i, j,
             w2M2P, w1M2P, w02P, w1P2P, w2P2P,
             w2M1P, w1M1P, w01P, w1P1P, w2P1P,
             w2M0,  w1M0,  w00,  w1P0,  w2P0,
             w2M1M, w1M1M, w01M, w1P1M, w2P1M,
             w2M2M, w1M2M, w02M, w1P2M, w2P2M):
    """
    Collect value from a cell and 8 surrounding cells (using `weights` output).
    """
    return (
        a[i - 2, j + 2] * w2M2P + a[i - 1, j + 2] * w1M2P +
        a[i + 0, j + 2] * w02P  + a[i + 1, j + 2] * w1P2P +
        a[i + 2, j + 2] * w2P2P + a[i - 2, j + 1] * w2M1P +
        a[i - 1, j + 1] * w1M1P + a[i + 0, j + 1] * w01P  +
        a[i + 1, j + 1] * w1P1P + a[i + 2, j + 1] * w2P1P +
        a[i - 2, j + 0] * w2M0  + a[i - 1, j + 0] * w1M0  +
        a[i + 0, j + 0] * w00   + a[i + 1, j + 0] * w1P0  +
        a[i + 2, j + 0] * w2P0  + a[i - 2, j - 1] * w2M1M +
        a[i - 1, j - 1] * w1M1M + a[i + 0, j - 1] * w01M  +
        a[i + 1, j - 1] * w1P1M + a[i + 2, j - 1] * w2P1M +
        a[i - 2, j - 2] * w2M2M + a[i - 1, j - 2] * w1M2M +
        a[i + 0, j - 2] * w02M  + a[i + 1, j - 2] * w1P2M +
        a[i + 2, j - 2] * w2P2M
    )


@nb.njit
def noise_reductor(ro, i, j, Ex, Ey, x_half, y_half, grid,
                   grid_step_size, noise_reductor_ampl):
    # Density-based noise reductor
    Ax = (+ (ro[i + 1, j - 1] + ro[i - 1, j - 1] - 2 * ro[i, j - 1]) / 4
          + (ro[i + 1, j + 0] + ro[i - 1, j + 0] - 2 * ro[i, j + 0]) / 4
          + (ro[i + 1, j + 1] + ro[i - 1, j + 1] - 2 * ro[i, j + 1]) / 4) / 3
    x_i = grid[i]
    dEx = Ax * grid_step_size * sin(pi * (x_half - x_i) / grid_step_size) / pi
    Ex_new = Ex + dEx * noise_reductor_ampl

    Ay = (+ (ro[i - 1, j + 1] + ro[i - 1, j - 1] - 2 * ro[i - 1, j]) / 4
          + (ro[i + 0, j + 1] + ro[i + 0, j - 1] - 2 * ro[i + 0, j]) / 4
          + (ro[i + 1, j + 1] + ro[i + 1, j - 1] - 2 * ro[i + 1, j]) / 4) / 3
    y_j = grid[j]
    dEy = Ay * grid_step_size * sin(pi * (y_half - y_j) / grid_step_size) / pi
    Ey_new = Ey + dEy * noise_reductor_ampl

    return Ex_new, Ey_new


@nb.njit #(parallel=True)
def move_smart_kernel(xi_step_size, reflect_boundary,
                      grid_step_size, grid_steps,
                      ms, qs,
                      x_init, y_init,
                      prev_x_offt, prev_y_offt,
                      estimated_x_offt, estimated_y_offt,
                      prev_px, prev_py, prev_pz,
                      Ex_avg, Ey_avg, Ez_avg, Bx_avg, By_avg, Bz_avg,
                      new_x_offt, new_y_offt, new_px, new_py, new_pz,
                      grid, ro_noisy, noise_reductor_ampl):
=======
@nb.njit(parallel=True)
def move_smart_kernel_numba(
    xi_step_size, reflect_boundary, grid_step_size, grid_steps,
    ms, qs, x_init, y_init,
    x_offt_prev, y_offt_prev, px_prev, py_prev, pz_prev,
    Ex_avg, Ey_avg, Ez_avg, Bx_avg, By_avg, Bz_avg,
    x_offt_full, y_offt_full, px_full, py_full, pz_full,
    size):
>>>>>>> e86f457a
    """
    Update plasma particle coordinates and momenta according to the field
    values interpolated halfway between the previous plasma particle location
    and the the best estimation of its next location currently available to us.
    Also reflect the particles from `+-reflect_boundary`.
    """
    ms, qs = ms.ravel(), qs.ravel()
    x_init, y_init = x_init.ravel(), y_init.ravel()
    x_offt_prev, y_offt_prev = x_offt_prev.ravel(), y_offt_prev.ravel()
    x_offt_full, y_offt_full = x_offt_full.ravel(), y_offt_full.ravel()
    px_prev, py_prev, pz_prev = px_prev.ravel(), py_prev.ravel(), pz_prev.ravel()
    px_full, py_full, pz_full = px_full.ravel(), py_full.ravel(), pz_full.ravel()

    for k in nb.prange(size):
        m, q = ms[k], qs[k]

        opx, opy, opz = px_prev[k], py_prev[k], pz_prev[k]
        px, py, pz = opx, opy, opz
        x_offt, y_offt = x_offt_prev[k], y_offt_prev[k]

        # Calculate midstep positions and fields in them.
        x_halfstep = x_init[k] + (x_offt_prev[k] + x_offt_full[k]) / 2
        y_halfstep = y_init[k] + (y_offt_prev[k] + y_offt_full[k]) / 2

        x_h = x_halfstep / grid_step_size + .5
        y_h = y_halfstep / grid_step_size + .5
        x_loc = x_h - floor(x_h) - .5
        y_loc = y_h - floor(y_h) - .5
        ix = int(floor(x_h) + grid_steps // 2)
        iy = int(floor(y_h) + grid_steps // 2)

        Ex, Ey, Ez, Bx, By, Bz = 0, 0, 0, 0, 0, 0
        for kx in range(-2, 3):
            wx = weight4(x_loc, kx)
            for ky in range(-2, 3):
                w = wx * weight4(y_loc, ky)
                idx_x, idx_y = ix + kx, iy + ky

                # Collect value from a cell and 8 surrounding cells.
                Ex += Ex_avg[idx_x, idx_y] * w; Bx += Bx_avg[idx_x, idx_y] * w
                Ey += Ey_avg[idx_x, idx_y] * w; By += By_avg[idx_x, idx_y] * w
                Ez += Ez_avg[idx_x, idx_y] * w; Bz += Bz_avg[idx_x, idx_y] * w

        Ex, Ey = noise_reductor(ro_noisy, i, j, Ex, Ey, x_halfstep, y_halfstep,
                                grid, grid_step_size, noise_reductor_ampl)

        # Move the particles according the the fields
        gamma_m = sqrt(m**2 + pz**2 + px**2 + py**2)
        vx, vy, vz = px / gamma_m, py / gamma_m, pz / gamma_m
        factor_1 = q * xi_step_size / (1 - pz / gamma_m)
        dpx = factor_1 * (Ex + vy * Bz - vz * By)
        dpy = factor_1 * (Ey - vx * Bz + vz * Bx)
        dpz = factor_1 * (Ez + vx * By - vy * Bx)
        px, py, pz = opx + dpx / 2, opy + dpy / 2, opz + dpz / 2

        # Move the particles according the the fields again using updated momenta
        gamma_m = sqrt(m**2 + pz**2 + px**2 + py**2)
        vx, vy, vz = px / gamma_m, py / gamma_m, pz / gamma_m
        factor_1 = q * xi_step_size / (1 - pz / gamma_m)
        dpx = factor_1 * (Ex + vy * Bz - vz * By)
        dpy = factor_1 * (Ey - vx * Bz + vz * Bx)
        dpz = factor_1 * (Ez + vx * By - vy * Bx)
        px, py, pz = opx + dpx / 2, opy + dpy / 2, opz + dpz / 2

        # Apply the coordinate and momenta increments
        gamma_m = sqrt(m**2 + pz**2 + px**2 + py**2)

        x_offt += px / (gamma_m - pz) * xi_step_size  # no mixing with x_init
        y_offt += py / (gamma_m - pz) * xi_step_size  # no mixing with y_init

        px, py, pz = opx + dpx, opy + dpy, opz + dpz

        # Reflect the particles from `+-reflect_boundary`.
        # TODO: avoid branching?
        x = x_init[k] + x_offt
        y = y_init[k] + y_offt
        if x > +reflect_boundary:
            x = +2 * reflect_boundary - x
            x_offt = x - x_init[k]
            px = -px
        if x < -reflect_boundary:
            x = -2 * reflect_boundary - x
            x_offt = x - x_init[k]
            px = -px
        if y > +reflect_boundary:
            y = +2 * reflect_boundary - y
            y_offt = y - y_init[k]
            py = -py
        if y < -reflect_boundary:
            y = -2 * reflect_boundary - y
            y_offt = y - y_init[k]
            py = -py

        # Save the results into the output arrays  # TODO: get rid of that
        x_offt_full[k], y_offt_full[k] = x_offt, y_offt
        px_full[k], py_full[k], pz_full[k] = px, py, pz

<<<<<<< HEAD
def move_smart(xi_step, reflect_boundary, grid_step_size, grid_steps,
               particles: Arrays, estimated_particles: Arrays,
               fields: Arrays, const_arrays: Arrays, ro_noisy: np.ndarray,
               noise_reductor_ampl):
    """
    Update plasma particle coordinates and momenta according to the field
    values interpolated halfway between the previous plasma particle location
    and the the best estimation of its next location currently available to us.
    This is a convenience wrapper around the `move_smart_kernel` CUDA kernel.
    """

    m = particles.m
    q = particles.q

    x_init = particles.x_init
    y_init = particles.y_init

    x_prev_offt = particles.x_offt
    y_prev_offt = particles.y_offt

    px_prev = particles.px
    py_prev = particles.py
    pz_prev = particles.pz

    estimated_x_offt = estimated_particles.x_offt
    estimated_y_offt = estimated_particles.y_offt
    
    x_offt_new = np.zeros_like(x_prev_offt)
    y_offt_new = np.zeros_like(y_prev_offt)
    px_new = np.zeros_like(px_prev)
    py_new = np.zeros_like(py_prev)
    pz_new = np.zeros_like(pz_prev)

    move_smart_kernel(xi_step, reflect_boundary,
                      grid_step_size, grid_steps,
                      m.ravel(), q.ravel(),
                      x_init.ravel(), y_init.ravel(),
                      x_prev_offt.ravel(), y_prev_offt.ravel(),
                      estimated_x_offt.ravel(), estimated_y_offt.ravel(),
                      px_prev.ravel(), py_prev.ravel(), pz_prev.ravel(),
                      fields.Ex, fields.Ey, fields.Ez,
                      fields.Bx, fields.By, fields.Bz,
                      x_offt_new.ravel(), y_offt_new.ravel(),
                      px_new.ravel(), py_new.ravel(), pz_new.ravel(),
                      const_arrays.grid, ro_noisy, noise_reductor_ampl)

    return Arrays(fields.xp, x_init=x_init, y_init=y_init,
                  x_offt=x_offt_new, y_offt=y_offt_new,
                  px=px_new, py=py_new, pz=pz_new, q=q, m=m,
                  dx_chaotic=particles.dx_chaotic,
                  dy_chaotic=particles.dy_chaotic,
                  dx_chaotic_perp=particles.dx_chaotic_perp,
                  dy_chaotic_perp=particles.dy_chaotic_perp)
    # I don't like how it looks. TODO: write a new method for Particles class
    # or somehow use Particles.copy().


def move_estimate_wo_fields(xi_step, reflect_boundary, particles: Arrays):
=======

def move_estimate_wo_fields_numba(xi_step, reflect_boundary, m, x_init, y_init,
                                  x_offt, y_offt, px, py, pz, size):
>>>>>>> e86f457a
    """
    Move coarse plasma particles as if there were no fields.
    Also reflect the particles from `+-reflect_boundary`.
    """
    gamma_m = np.sqrt(m**2 + pz**2 + px**2 + py**2)

    x_offt += px / (gamma_m - pz) * xi_step
    y_offt += py / (gamma_m - pz) * xi_step

    # TODO: Do we want to perform this checking for all particles? Doesn't we
    #       lose accuracy then?
    reflect = reflect_boundary
    x, y = x_init + x_offt, y_init + y_offt

    x[x >= +reflect] = +2 * reflect - x[x >= +reflect]
    x[x <= -reflect] = -2 * reflect - x[x <= -reflect]
    y[y >= +reflect] = +2 * reflect - y[y >= +reflect]
    y[y <= -reflect] = -2 * reflect - y[y <= -reflect]
    # TODO: Do we want to update momentum or is it not that important?

    x_offt, y_offt = x - x_init, y - y_init

<<<<<<< HEAD
    return Arrays(particles.xp, x_init=x_init, y_init=y_init,
                  x_offt=x_offt, y_offt=y_offt,
                  px=px, py=py, pz=pz, q=q, m=m,
                  dx_chaotic=particles.dx_chaotic,
                  dy_chaotic=particles.dy_chaotic,
                  dx_chaotic_perp=particles.dx_chaotic_perp,
                  dy_chaotic_perp=particles.dy_chaotic_perp)

=======
>>>>>>> e86f457a

# Field interpolation and particle movement (fused), for GPU #

# TODO: Not very smart to get a kernel this way.
def get_move_smart_kernel_cupy():
    import cupy as cp

    return cp.ElementwiseKernel(
        in_params="""
        float64 xi_step_size, float64 reflect_boundary,
        float64 grid_step_size, float64 grid_steps,
        raw T m, raw T q, raw T x_init, raw T y_init,
        raw T x_offt_prev, raw T y_offt_prev,
        raw T px_prev, raw T py_prev, raw T pz_prev,
        raw T Ex_avg, raw T Ey_avg, raw T Ez_avg,
        raw T Bx_avg, raw T By_avg, raw T Bz_avg
        """,
        out_params="""
        raw T x_offt_full, raw T y_offt_full,
        raw T px_full, raw T py_full, raw T pz_full
        """,
        operation="""
        const T x_halfstep = x_init[i] + (x_offt_prev[i] + x_offt_full[i]) / 2;
        const T y_halfstep = y_init[i] + (y_offt_prev[i] + y_offt_full[i]) / 2;
        
        const T x_h = x_halfstep / (T) grid_step_size + 0.5;
        const T y_h = y_halfstep / (T) grid_step_size + 0.5;
        const T x_loc = x_h - floor(x_h) - 0.5;
        const T y_loc = y_h - floor(y_h) - 0.5;
        const int ix = floor(x_h) + floor(grid_steps / 2);
        const int iy = floor(y_h) + floor(grid_steps / 2);

        T Ex = 0, Ey = 0, Ez = 0, Bx = 0, By = 0, Bz = 0;
        for (int kx = -2; kx <= 2; kx++) {
            const double wx = weight4(x_loc, kx);
            for (int ky = -2; ky <= 2; ky++) {
                const double w = wx * weight4(y_loc, ky);
                const int idx = (iy + ky) + (int) grid_steps * (ix + kx);

                Ex += Ex_avg[idx] * w; Bx += Bx_avg[idx] * w;
                Ey += Ey_avg[idx] * w; By += By_avg[idx] * w;
                Ez += Ez_avg[idx] * w; Bz += Bz_avg[idx] * w;
            }
        }

        T px = px_prev[i], py = py_prev[i], pz = pz_prev[i];
        const T opx = px_prev[i], opy = py_prev[i], opz = pz_prev[i];
        T x_offt = x_offt_prev[i], y_offt = y_offt_prev[i];

        T gamma_m = sqrt(m[i]*m[i] + px*px + py*py + pz*pz);
        T vx = px / gamma_m, vy = py / gamma_m, vz = pz / gamma_m;
        T factor = q[i] * (T) xi_step_size / (1 - pz / gamma_m);
        T dpx = factor * (Ex + vy * Bz - vz * By);
        T dpy = factor * (Ey - vx * Bz + vz * Bx);
        T dpz = factor * (Ez + vx * By - vy * Bx);
        px = opx + dpx / 2; py = opy + dpy / 2; pz = opz + dpz / 2;

        gamma_m = sqrt(m[i]*m[i] + px*px + py*py + pz*pz);
        vx = px / gamma_m, vy = py / gamma_m, vz = pz / gamma_m;
        factor = q[i] * (T) xi_step_size / (1 - pz / gamma_m);
        dpx = factor * (Ex + vy * Bz - vz * By);
        dpy = factor * (Ey - vx * Bz + vz * Bx);
        dpz = factor * (Ez + vx * By - vy * Bx);
        px = opx + dpx / 2; py = opy + dpy / 2; pz = opz + dpz / 2;

        gamma_m = sqrt(m[i]*m[i] + px*px + py*py + pz*pz);
        x_offt += px / (gamma_m - pz) * xi_step_size;
        y_offt += py / (gamma_m - pz) * xi_step_size;
        px = opx + dpx; py = opy + dpy; pz = opz + dpz;

        T x = x_init[i] + x_offt, y = y_init[i] + y_offt;
        if (x > reflect_boundary) {
            x =  2 * reflect_boundary  - x;
            x_offt = x - x_init[i];
            px = -px;
        }
        if (x < -reflect_boundary) {
            x = -2 * reflect_boundary - x;
            x_offt = x - x_init[i];
            px = -px;
        }
        if (y > reflect_boundary) {
            y = 2 * reflect_boundary  - y;
            y_offt = y - y_init[i];
            py = -py;
        }
        if (y < -reflect_boundary) {
            y = -2 * reflect_boundary - y;
            y_offt = y - y_init[i];
            py = -py;
        }

        x_offt_full[i] = x_offt; y_offt_full[i] = y_offt;
        px_full[i] = px; py_full[i] = py; pz_full[i] = pz;

        """,
        name='move_smart_cupy', preamble=weight4_cupy, no_return=True
    )


def get_move_wo_fields_kernel_cupy():
    import cupy as cp

    return cp.ElementwiseKernel(
        in_params="""
        float64 xi_step_size, float64 reflect_boundary,
        raw T m, raw T x_init, raw T y_init
        """,
        out_params="""
        raw T x_offt, raw T y_offt, raw T px, raw T py, raw T pz
        """,
        operation="""
        const T gamma_m = sqrt(
            m[i]*m[i] + px[i]*px[i] + py[i]*py[i] + pz[i]*pz[i]);

        x_offt[i] += px[i] / (gamma_m - pz[i]) * xi_step_size;
        y_offt[i] += py[i] / (gamma_m - pz[i]) * xi_step_size;

        T x = x_init[i] + x_offt[i], y = y_init[i] + y_offt[i];
        if (x > reflect_boundary) {
            x =  2 * reflect_boundary  - x;
            px[i] = -px[i];
        }
        if (x < -reflect_boundary) {
            x = -2 * reflect_boundary - x;
            px[i] = -px[i];
        }
        if (y > reflect_boundary) {
            y = 2 * reflect_boundary  - y;
            py[i] = -py[i];
        }
        if (y < -reflect_boundary) {
            y = -2 * reflect_boundary - y;
            py[i] = -py[i];
        }

        x_offt[i] = x - x_init[i]; y_offt[i] = y - y_init[i];
        """,
        name='move_wo_fields_cupy', no_return=True
    )


def get_plasma_particles_mover(config: Config):
    xi_step_size     = config.getfloat('xi-step')
    grid_step_size   = config.getfloat('window-width-step-size')
    grid_steps       = config.getint('window-width-steps')
    reflect_padding_steps = config.getint('reflect-padding-steps')
    reflect_boundary = grid_step_size * (grid_steps / 2 - reflect_padding_steps)

<<<<<<< HEAD
    noise_reductor_ampl = config.getfloat('noise-reductor-amplitude')
    if pu_type == 'cpu':
        def move_particles_smart(fields, particles, estimated_particles,
                                 const_arrays, ro_noisy):
            return move_smart(
                xi_step_size, reflect_boundary, grid_step_size, grid_steps,
                particles, estimated_particles, fields, const_arrays, ro_noisy,
                noise_reductor_ampl)

        def move_particles_wo_fields(particles):
            return move_estimate_wo_fields(
                xi_step_size, reflect_boundary, particles)

=======
    pu_type = config.get('processing-unit-type').lower()
    if pu_type == 'cpu':
        move_wo_fields_kernel = move_estimate_wo_fields_numba
        move_smart_kernel = move_smart_kernel_numba
>>>>>>> e86f457a
    elif pu_type == 'gpu':
        move_wo_fields_kernel = get_move_wo_fields_kernel_cupy()
        move_smart_kernel = get_move_smart_kernel_cupy()

<<<<<<< HEAD
        def move_particles_smart(
            fields: Arrays, particles: Arrays, estimated_particles: Arrays,
            const_arrays, ro_noisy):
            """
            Update plasma particle coordinates and momenta according to the
            field values interpolated halfway between the previous plasma
            particle location and the the best estimation of its next location
            currently available to us.
            """
            xp = particles.xp

            x_offt_new = xp.zeros_like(particles.x_offt)
            y_offt_new = xp.zeros_like(particles.y_offt)
            px_new = xp.zeros_like(particles.px)
            py_new = xp.zeros_like(particles.py)
            pz_new = xp.zeros_like(particles.pz)

            x_offt_new, y_offt_new, px_new, py_new, pz_new = move_smart_kernel(
                xi_step_size, reflect_boundary, grid_step_size, grid_steps,
                particles.m, particles.q, particles.x_init, particles.y_init,
                particles.x_offt, particles.y_offt,
                estimated_particles.x_offt,
                estimated_particles.y_offt,
                particles.px, particles.py, particles.pz,
                fields.Ex, fields.Ey, fields.Ez,
                fields.Bx, fields.By, fields.Bz,
                x_offt_new, y_offt_new, px_new, py_new, pz_new,
                size=(particles.m).size
            )

            return Arrays(xp,
                          x_init=particles.x_init, y_init=particles.y_init,
                          x_offt=x_offt_new, y_offt=y_offt_new,
                          px=px_new, py=py_new, pz=pz_new,
                          q=particles.q, m=particles.m,
                          dx_chaotic=particles.dx_chaotic,
                          dy_chaotic=particles.dy_chaotic,
                          dx_chaotic_perp=particles.dx_chaotic_perp,
                          dy_chaotic_perp=particles.dy_chaotic_perp)

        move_wo_fields_kernel_cupy = get_move_wo_fields_kernel_cupy()

        def move_particles_wo_fields(particles: Arrays):
            """
            Move coarse plasma particles as if there were no fields.
            Also reflect the particles from `+-reflect_boundary`.
            """
            xp = particles.xp

            x_offt_new = xp.zeros_like(particles.x_offt)
            y_offt_new = xp.zeros_like(particles.y_offt)
            px_new = xp.zeros_like(particles.px)
            py_new = xp.zeros_like(particles.py)
            pz_new = xp.zeros_like(particles.pz)

            x_offt_new, y_offt_new, px_new, py_new, pz_new =\
                move_wo_fields_kernel_cupy(
                    xi_step_size, reflect_boundary, particles.m, particles.q,
                    particles.x_init, particles.y_init,
                    particles.x_offt, particles.y_offt,
                    particles.px, particles.py, particles.pz,
                    x_offt_new, y_offt_new, px_new, py_new, pz_new,
                    size=(particles.m).size)

            return Arrays(xp,
                          x_init=particles.x_init, y_init=particles.y_init,
                          x_offt=x_offt_new, y_offt=y_offt_new,
                          px=px_new, py=py_new, pz=pz_new,
                          q=particles.q, m=particles.m,
                          dx_chaotic=particles.dx_chaotic,
                          dy_chaotic=particles.dy_chaotic,
                          dx_chaotic_perp=particles.dx_chaotic_perp,
                          dy_chaotic_perp=particles.dy_chaotic_perp)

    return move_particles_smart, move_particles_wo_fields
=======
    def move_particles_wo_fields(particles: Arrays):
        """
        Move coarse plasma particles as if there were no fields.
        Also reflect the particles from `+-reflect_boundary`.
        """
        # NOTE: We need to copy particles to discriminate
        #       particles_full and particles_prev.
        particles_full = particles.copy()

        move_wo_fields_kernel(
            xi_step_size, reflect_boundary, particles_full.m,
            particles_full.x_init, particles_full.y_init,
            particles_full.x_offt, particles_full.y_offt,
            particles_full.px, particles_full.py, particles_full.pz,
            size=particles_full.m.size)

        return particles_full

    def move_particles_smart(
        fields: Arrays, particles_prev: Arrays, particles_full: Arrays):
        """
        Update plasma particle coordinates and momenta according to the
        field values interpolated halfway between the previous plasma
        particle location and the the best estimation of its next location
        currently available to us.
        """
        move_smart_kernel(
            xi_step_size, reflect_boundary, grid_step_size, grid_steps,

            particles_prev.m, particles_prev.q,
            particles_prev.x_init, particles_prev.y_init,

            particles_prev.x_offt, particles_prev.y_offt,
            particles_prev.px, particles_prev.py, particles_prev.pz,

            fields.Ex, fields.Ey, fields.Ez,
            fields.Bx, fields.By, fields.Bz,

            particles_full.x_offt, particles_full.y_offt,
            particles_full.px, particles_full.py, particles_full.pz,

            size=particles_prev.m.size)

        return particles_full

    return move_particles_wo_fields, move_particles_smart
>>>>>>> e86f457a
<|MERGE_RESOLUTION|>--- conflicted
+++ resolved
@@ -2,11 +2,7 @@
 import numba as nb
 import numpy as np
 
-<<<<<<< HEAD
-from math import floor, sin, sqrt, pi
-=======
 from math import sqrt, floor
->>>>>>> e86f457a
 
 from ..config.config import Config
 from .weights import weight4, weight4_cupy
@@ -14,67 +10,6 @@
 
 # Field interpolation and particle movement (fused), for CPU #
 
-<<<<<<< HEAD
-@nb.njit
-def interp25(a, i, j,
-             w2M2P, w1M2P, w02P, w1P2P, w2P2P,
-             w2M1P, w1M1P, w01P, w1P1P, w2P1P,
-             w2M0,  w1M0,  w00,  w1P0,  w2P0,
-             w2M1M, w1M1M, w01M, w1P1M, w2P1M,
-             w2M2M, w1M2M, w02M, w1P2M, w2P2M):
-    """
-    Collect value from a cell and 8 surrounding cells (using `weights` output).
-    """
-    return (
-        a[i - 2, j + 2] * w2M2P + a[i - 1, j + 2] * w1M2P +
-        a[i + 0, j + 2] * w02P  + a[i + 1, j + 2] * w1P2P +
-        a[i + 2, j + 2] * w2P2P + a[i - 2, j + 1] * w2M1P +
-        a[i - 1, j + 1] * w1M1P + a[i + 0, j + 1] * w01P  +
-        a[i + 1, j + 1] * w1P1P + a[i + 2, j + 1] * w2P1P +
-        a[i - 2, j + 0] * w2M0  + a[i - 1, j + 0] * w1M0  +
-        a[i + 0, j + 0] * w00   + a[i + 1, j + 0] * w1P0  +
-        a[i + 2, j + 0] * w2P0  + a[i - 2, j - 1] * w2M1M +
-        a[i - 1, j - 1] * w1M1M + a[i + 0, j - 1] * w01M  +
-        a[i + 1, j - 1] * w1P1M + a[i + 2, j - 1] * w2P1M +
-        a[i - 2, j - 2] * w2M2M + a[i - 1, j - 2] * w1M2M +
-        a[i + 0, j - 2] * w02M  + a[i + 1, j - 2] * w1P2M +
-        a[i + 2, j - 2] * w2P2M
-    )
-
-
-@nb.njit
-def noise_reductor(ro, i, j, Ex, Ey, x_half, y_half, grid,
-                   grid_step_size, noise_reductor_ampl):
-    # Density-based noise reductor
-    Ax = (+ (ro[i + 1, j - 1] + ro[i - 1, j - 1] - 2 * ro[i, j - 1]) / 4
-          + (ro[i + 1, j + 0] + ro[i - 1, j + 0] - 2 * ro[i, j + 0]) / 4
-          + (ro[i + 1, j + 1] + ro[i - 1, j + 1] - 2 * ro[i, j + 1]) / 4) / 3
-    x_i = grid[i]
-    dEx = Ax * grid_step_size * sin(pi * (x_half - x_i) / grid_step_size) / pi
-    Ex_new = Ex + dEx * noise_reductor_ampl
-
-    Ay = (+ (ro[i - 1, j + 1] + ro[i - 1, j - 1] - 2 * ro[i - 1, j]) / 4
-          + (ro[i + 0, j + 1] + ro[i + 0, j - 1] - 2 * ro[i + 0, j]) / 4
-          + (ro[i + 1, j + 1] + ro[i + 1, j - 1] - 2 * ro[i + 1, j]) / 4) / 3
-    y_j = grid[j]
-    dEy = Ay * grid_step_size * sin(pi * (y_half - y_j) / grid_step_size) / pi
-    Ey_new = Ey + dEy * noise_reductor_ampl
-
-    return Ex_new, Ey_new
-
-
-@nb.njit #(parallel=True)
-def move_smart_kernel(xi_step_size, reflect_boundary,
-                      grid_step_size, grid_steps,
-                      ms, qs,
-                      x_init, y_init,
-                      prev_x_offt, prev_y_offt,
-                      estimated_x_offt, estimated_y_offt,
-                      prev_px, prev_py, prev_pz,
-                      Ex_avg, Ey_avg, Ez_avg, Bx_avg, By_avg, Bz_avg,
-                      new_x_offt, new_y_offt, new_px, new_py, new_pz,
-                      grid, ro_noisy, noise_reductor_ampl):
-=======
 @nb.njit(parallel=True)
 def move_smart_kernel_numba(
     xi_step_size, reflect_boundary, grid_step_size, grid_steps,
@@ -83,7 +18,6 @@
     Ex_avg, Ey_avg, Ez_avg, Bx_avg, By_avg, Bz_avg,
     x_offt_full, y_offt_full, px_full, py_full, pz_full,
     size):
->>>>>>> e86f457a
     """
     Update plasma particle coordinates and momenta according to the field
     values interpolated halfway between the previous plasma particle location
@@ -126,9 +60,6 @@
                 Ex += Ex_avg[idx_x, idx_y] * w; Bx += Bx_avg[idx_x, idx_y] * w
                 Ey += Ey_avg[idx_x, idx_y] * w; By += By_avg[idx_x, idx_y] * w
                 Ez += Ez_avg[idx_x, idx_y] * w; Bz += Bz_avg[idx_x, idx_y] * w
-
-        Ex, Ey = noise_reductor(ro_noisy, i, j, Ex, Ey, x_halfstep, y_halfstep,
-                                grid, grid_step_size, noise_reductor_ampl)
 
         # Move the particles according the the fields
         gamma_m = sqrt(m**2 + pz**2 + px**2 + py**2)
@@ -181,70 +112,9 @@
         x_offt_full[k], y_offt_full[k] = x_offt, y_offt
         px_full[k], py_full[k], pz_full[k] = px, py, pz
 
-<<<<<<< HEAD
-def move_smart(xi_step, reflect_boundary, grid_step_size, grid_steps,
-               particles: Arrays, estimated_particles: Arrays,
-               fields: Arrays, const_arrays: Arrays, ro_noisy: np.ndarray,
-               noise_reductor_ampl):
-    """
-    Update plasma particle coordinates and momenta according to the field
-    values interpolated halfway between the previous plasma particle location
-    and the the best estimation of its next location currently available to us.
-    This is a convenience wrapper around the `move_smart_kernel` CUDA kernel.
-    """
-
-    m = particles.m
-    q = particles.q
-
-    x_init = particles.x_init
-    y_init = particles.y_init
-
-    x_prev_offt = particles.x_offt
-    y_prev_offt = particles.y_offt
-
-    px_prev = particles.px
-    py_prev = particles.py
-    pz_prev = particles.pz
-
-    estimated_x_offt = estimated_particles.x_offt
-    estimated_y_offt = estimated_particles.y_offt
-    
-    x_offt_new = np.zeros_like(x_prev_offt)
-    y_offt_new = np.zeros_like(y_prev_offt)
-    px_new = np.zeros_like(px_prev)
-    py_new = np.zeros_like(py_prev)
-    pz_new = np.zeros_like(pz_prev)
-
-    move_smart_kernel(xi_step, reflect_boundary,
-                      grid_step_size, grid_steps,
-                      m.ravel(), q.ravel(),
-                      x_init.ravel(), y_init.ravel(),
-                      x_prev_offt.ravel(), y_prev_offt.ravel(),
-                      estimated_x_offt.ravel(), estimated_y_offt.ravel(),
-                      px_prev.ravel(), py_prev.ravel(), pz_prev.ravel(),
-                      fields.Ex, fields.Ey, fields.Ez,
-                      fields.Bx, fields.By, fields.Bz,
-                      x_offt_new.ravel(), y_offt_new.ravel(),
-                      px_new.ravel(), py_new.ravel(), pz_new.ravel(),
-                      const_arrays.grid, ro_noisy, noise_reductor_ampl)
-
-    return Arrays(fields.xp, x_init=x_init, y_init=y_init,
-                  x_offt=x_offt_new, y_offt=y_offt_new,
-                  px=px_new, py=py_new, pz=pz_new, q=q, m=m,
-                  dx_chaotic=particles.dx_chaotic,
-                  dy_chaotic=particles.dy_chaotic,
-                  dx_chaotic_perp=particles.dx_chaotic_perp,
-                  dy_chaotic_perp=particles.dy_chaotic_perp)
-    # I don't like how it looks. TODO: write a new method for Particles class
-    # or somehow use Particles.copy().
-
-
-def move_estimate_wo_fields(xi_step, reflect_boundary, particles: Arrays):
-=======
 
 def move_estimate_wo_fields_numba(xi_step, reflect_boundary, m, x_init, y_init,
                                   x_offt, y_offt, px, py, pz, size):
->>>>>>> e86f457a
     """
     Move coarse plasma particles as if there were no fields.
     Also reflect the particles from `+-reflect_boundary`.
@@ -267,17 +137,6 @@
 
     x_offt, y_offt = x - x_init, y - y_init
 
-<<<<<<< HEAD
-    return Arrays(particles.xp, x_init=x_init, y_init=y_init,
-                  x_offt=x_offt, y_offt=y_offt,
-                  px=px, py=py, pz=pz, q=q, m=m,
-                  dx_chaotic=particles.dx_chaotic,
-                  dy_chaotic=particles.dy_chaotic,
-                  dx_chaotic_perp=particles.dx_chaotic_perp,
-                  dy_chaotic_perp=particles.dy_chaotic_perp)
-
-=======
->>>>>>> e86f457a
 
 # Field interpolation and particle movement (fused), for GPU #
 
@@ -427,107 +286,14 @@
     reflect_padding_steps = config.getint('reflect-padding-steps')
     reflect_boundary = grid_step_size * (grid_steps / 2 - reflect_padding_steps)
 
-<<<<<<< HEAD
-    noise_reductor_ampl = config.getfloat('noise-reductor-amplitude')
-    if pu_type == 'cpu':
-        def move_particles_smart(fields, particles, estimated_particles,
-                                 const_arrays, ro_noisy):
-            return move_smart(
-                xi_step_size, reflect_boundary, grid_step_size, grid_steps,
-                particles, estimated_particles, fields, const_arrays, ro_noisy,
-                noise_reductor_ampl)
-
-        def move_particles_wo_fields(particles):
-            return move_estimate_wo_fields(
-                xi_step_size, reflect_boundary, particles)
-
-=======
     pu_type = config.get('processing-unit-type').lower()
     if pu_type == 'cpu':
         move_wo_fields_kernel = move_estimate_wo_fields_numba
         move_smart_kernel = move_smart_kernel_numba
->>>>>>> e86f457a
     elif pu_type == 'gpu':
         move_wo_fields_kernel = get_move_wo_fields_kernel_cupy()
         move_smart_kernel = get_move_smart_kernel_cupy()
 
-<<<<<<< HEAD
-        def move_particles_smart(
-            fields: Arrays, particles: Arrays, estimated_particles: Arrays,
-            const_arrays, ro_noisy):
-            """
-            Update plasma particle coordinates and momenta according to the
-            field values interpolated halfway between the previous plasma
-            particle location and the the best estimation of its next location
-            currently available to us.
-            """
-            xp = particles.xp
-
-            x_offt_new = xp.zeros_like(particles.x_offt)
-            y_offt_new = xp.zeros_like(particles.y_offt)
-            px_new = xp.zeros_like(particles.px)
-            py_new = xp.zeros_like(particles.py)
-            pz_new = xp.zeros_like(particles.pz)
-
-            x_offt_new, y_offt_new, px_new, py_new, pz_new = move_smart_kernel(
-                xi_step_size, reflect_boundary, grid_step_size, grid_steps,
-                particles.m, particles.q, particles.x_init, particles.y_init,
-                particles.x_offt, particles.y_offt,
-                estimated_particles.x_offt,
-                estimated_particles.y_offt,
-                particles.px, particles.py, particles.pz,
-                fields.Ex, fields.Ey, fields.Ez,
-                fields.Bx, fields.By, fields.Bz,
-                x_offt_new, y_offt_new, px_new, py_new, pz_new,
-                size=(particles.m).size
-            )
-
-            return Arrays(xp,
-                          x_init=particles.x_init, y_init=particles.y_init,
-                          x_offt=x_offt_new, y_offt=y_offt_new,
-                          px=px_new, py=py_new, pz=pz_new,
-                          q=particles.q, m=particles.m,
-                          dx_chaotic=particles.dx_chaotic,
-                          dy_chaotic=particles.dy_chaotic,
-                          dx_chaotic_perp=particles.dx_chaotic_perp,
-                          dy_chaotic_perp=particles.dy_chaotic_perp)
-
-        move_wo_fields_kernel_cupy = get_move_wo_fields_kernel_cupy()
-
-        def move_particles_wo_fields(particles: Arrays):
-            """
-            Move coarse plasma particles as if there were no fields.
-            Also reflect the particles from `+-reflect_boundary`.
-            """
-            xp = particles.xp
-
-            x_offt_new = xp.zeros_like(particles.x_offt)
-            y_offt_new = xp.zeros_like(particles.y_offt)
-            px_new = xp.zeros_like(particles.px)
-            py_new = xp.zeros_like(particles.py)
-            pz_new = xp.zeros_like(particles.pz)
-
-            x_offt_new, y_offt_new, px_new, py_new, pz_new =\
-                move_wo_fields_kernel_cupy(
-                    xi_step_size, reflect_boundary, particles.m, particles.q,
-                    particles.x_init, particles.y_init,
-                    particles.x_offt, particles.y_offt,
-                    particles.px, particles.py, particles.pz,
-                    x_offt_new, y_offt_new, px_new, py_new, pz_new,
-                    size=(particles.m).size)
-
-            return Arrays(xp,
-                          x_init=particles.x_init, y_init=particles.y_init,
-                          x_offt=x_offt_new, y_offt=y_offt_new,
-                          px=px_new, py=py_new, pz=pz_new,
-                          q=particles.q, m=particles.m,
-                          dx_chaotic=particles.dx_chaotic,
-                          dy_chaotic=particles.dy_chaotic,
-                          dx_chaotic_perp=particles.dx_chaotic_perp,
-                          dy_chaotic_perp=particles.dy_chaotic_perp)
-
-    return move_particles_smart, move_particles_wo_fields
-=======
     def move_particles_wo_fields(particles: Arrays):
         """
         Move coarse plasma particles as if there were no fields.
@@ -573,5 +339,4 @@
 
         return particles_full
 
-    return move_particles_wo_fields, move_particles_smart
->>>>>>> e86f457a
+    return move_particles_wo_fields, move_particles_smart