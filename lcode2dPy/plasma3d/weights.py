"""Module for weights calculation, interpolation and deposition routines."""
import numba as nb

from math import sqrt, floor

from ..config.config import Config
from .data import Arrays

# Deposition and interpolation functions, for CPU #

@nb.njit
def weight4(x, place):
    """
    Calculate the indices of a cell corresponding to the coordinates,
    and the coefficients of interpolation and deposition for this cell
    and 24 surrounding cells.
    The weights correspond to ...
    """
    # TODO: Change to switch statement (match and case) when Python 3.10 is
    #       supported by Anaconda.
    if place == -2:
        return (1 / 2 - x) ** 4 / 24
    elif place == -1:
        return 19/96 - 11/24 * x + x ** 2 / 4 + x ** 3 / 6 - x ** 4 / 6
    elif place == 0:
        return 115/192 - x ** 2 * 5/8 + x ** 4 / 4
    elif place == 1:
        return 19/96 + 11/24 * x + x ** 2 / 4 - x ** 3 / 6 - x ** 4 / 6
    elif place == 2:
        return (1 / 2 + x) ** 4 / 24


# Deposition #

<<<<<<< HEAD
@nb.njit #(parallel=True)
def deposit_kernel(grid_steps, grid_step_size,
                   x_init, y_init, x_offt, y_offt, m, q, px, py, pz,
                   out_ro, out_jx, out_jy, out_jz):
=======
@nb.njit(parallel=True)
def deposit_plasma_numba(grid_steps, x_h, y_h, px, py, pz, q, m,
                         out_ro, out_jx, out_jy, out_jz, size):
>>>>>>> e86f457a
    """
    Deposit plasma particles onto the charge density and current grids.
    """
    x_h, y_h, m, q = x_h.ravel(), y_h.ravel(), m.ravel(), q.ravel()
    px, py, pz = px.ravel(), py.ravel(), pz.ravel()

    for k in nb.prange(size):
        # Deposit the resulting fine particle on ro/j grids.
        gamma_m = sqrt(m[k]**2 + px[k]**2 + py[k]**2 + pz[k]**2)
        dro = q[k] / (1 - pz[k] / gamma_m)
        djx = px[k] * (dro / gamma_m)
        djy = py[k] * (dro / gamma_m)
        djz = pz[k] * (dro / gamma_m)

        x_loc = x_h[k] - floor(x_h[k]) - .5
        y_loc = y_h[k] - floor(y_h[k]) - .5
        ix = int(floor(x_h[k]) + grid_steps // 2)
        iy = int(floor(y_h[k]) + grid_steps // 2)

        for kx in range(-2, 3):
            wx = weight4(x_loc, kx)
            for ky in range(-2, 3):
                w = wx * weight4(y_loc, ky)
                index_x, index_y = ix + kx, iy + ky

                out_ro[index_x, index_y] += dro * w
                out_jx[index_x, index_y] += djx * w
                out_jy[index_x, index_y] += djy * w
                out_jz[index_x, index_y] += djz * w


# Helper function for dual plasma approach, for GPU #

def get_coarse_to_fine_cupy():
    import cupy as cp

    return cp.ElementwiseKernel(
        in_params="""
        float64 virtplasma_smallness_factor,
        float64 fine_grid_size, float64 coarse_grid_size,
        raw T c_x_offt, raw T c_y_offt, raw T c_px, raw T c_py, raw T c_pz,
        raw T c_q, raw T c_m, raw T influence_prev, raw T influence_next,
        raw int64 inds_prev, raw int64 inds_next
        """,
        out_params="""
        raw T x, raw T y, raw T px, raw T py, raw T pz, raw T q, raw T m""",
        operation="""
        const int fi = floor(i / fine_grid_size);
        const int fj = i % (int) fine_grid_size;

        const T wpp = influence_prev[fi] * influence_prev[fj];
        const T wpn = influence_prev[fi] * influence_next[fj];
        const T wnp = influence_next[fi] * influence_prev[fj];
        const T wnn = influence_next[fi] * influence_next[fj];

        const int ind1 = (int) coarse_grid_size * inds_prev[fi] + inds_prev[fj];
        const int ind2 = (int) coarse_grid_size * inds_prev[fi] + inds_next[fj];
        const int ind3 = (int) coarse_grid_size * inds_next[fi] + inds_prev[fj];
        const int ind4 = (int) coarse_grid_size * inds_next[fi] + inds_next[fj];
        
        x[i] = (wpp * c_x_offt[ind1] + wpn * c_x_offt[ind2] +
                wnp * c_x_offt[ind3] + wnn * c_x_offt[ind4]);
        y[i] = (wpp * c_y_offt[ind1] + wpn * c_y_offt[ind2] +
                wnp * c_y_offt[ind3] + wnn * c_y_offt[ind4]);
        
        px[i] = virtplasma_smallness_factor *
            (wpp * c_px[ind1] + wpn * c_px[ind2] +
             wnp * c_px[ind3] + wnn * c_px[ind4]);
        py[i] = virtplasma_smallness_factor *
            (wpp * c_py[ind1] + wpn * c_py[ind2] +
             wnp * c_py[ind3] + wnn * c_py[ind4]);
        pz[i] = virtplasma_smallness_factor *
            (wpp * c_pz[ind1] + wpn * c_pz[ind2] +
             wnp * c_pz[ind3] + wnn * c_pz[ind4]);
        
        q[i] = virtplasma_smallness_factor *
            (wpp * c_q[ind1] + wpn * c_q[ind2] +
             wnp * c_q[ind3] + wnn * c_q[ind4]);
        m[i] = virtplasma_smallness_factor *
            (wpp * c_m[ind1] + wpn * c_m[ind2] +
             wnp * c_m[ind3] + wnn * c_m[ind4]);
        """,
        name='coarse_to_fine', no_return=True
    )


# Deposition and interpolation helper function, for GPU #

weight4_cupy = """
__device__ inline T weight4(T x, int place) {
    if (place == -2)
        return (1 / 2. - x) * (1 / 2. - x) * (1 / 2. - x) * (1 / 2. - x) / 24.;
    else if (place == -1)
        return (
            19 / 96. - 11 / 24. * x + x * x / 4. + x * x * x / 6. -
            x * x * x * x / 6.
        );
    else if (place == 0)
        return 115 / 192. - 5 / 8. * x * x + x * x * x * x / 4.;
    else if (place == 1)
        return (
            19 / 96. + 11 / 24. * x + x * x / 4. - x * x * x / 6. -
            x * x * x * x / 6.
        );
    else if (place == 2)
        return (1 / 2. + x) * (1 / 2. + x) * (1 / 2. + x) * (1 / 2. + x) / 24.;
    else
        return 0.;
}
"""


def get_deposit_plasma_cupy():
    import cupy as cp

    return cp.ElementwiseKernel(
        in_params="""
        float64 grid_steps, raw T x_h, raw T y_h,
        raw T px, raw T py, raw T pz, raw T q, raw T m
        """,
        out_params='raw T out_ro, raw T out_jx, raw T out_jy, raw T out_jz',
        operation="""
        const T gamma_m = sqrt(
            m[i]*m[i] + px[i]*px[i] + py[i]*py[i] + pz[i]*pz[i]);
        const T dro = q[i] / (1 - pz[i] / gamma_m);
        const T djx = px[i] * (dro / gamma_m);
        const T djy = py[i] * (dro / gamma_m);
        const T djz = pz[i] * (dro / gamma_m);

        const T x_loc = x_h[i] - floor(x_h[i]) - 0.5;
        const T y_loc = y_h[i] - floor(y_h[i]) - 0.5;
        const int ix = floor(x_h[i]) + floor(grid_steps / 2);
        const int iy = floor(y_h[i]) + floor(grid_steps / 2);

        for (int kx = -2; kx <= 2; kx++) {
            const T wx = weight4(x_loc, kx);
            for (int ky = -2; ky <= 2; ky++) {
                const T w = wx * weight4(y_loc, ky);
                const int idx = (iy + ky) + (int) grid_steps * (ix + kx);

                atomicAdd(&out_ro[idx], dro * w);
                atomicAdd(&out_jx[idx], djx * w);
                atomicAdd(&out_jy[idx], djy * w);
                atomicAdd(&out_jz[idx], djz * w);
            }
        }
        """,
        name='deposit_plasma_cupy', preamble=weight4_cupy, no_return=True
    )


def get_deposit_plasma(config: Config):
    """
    Check if a user set dual-plasma-approach to True or False and return
    the deposition function for the set approach.
    """
    grid_step_size = config.getfloat('window-width-step-size')
    grid_steps = config.getint('window-width-steps')
    plasma_fineness = config.getint('plasma-fineness')
    dual_plasma_approach = config.getbool('dual-plasma-approach')

    pu_type = config.get('processing-unit-type').lower()
    if pu_type == 'cpu':
        deposit_plasma_kernel = deposit_plasma_numba
    elif pu_type == 'gpu':
        deposit_plasma_kernel = get_deposit_plasma_cupy()

    if dual_plasma_approach and pu_type == 'gpu':
        plasma_coarseness = config.getint('plasma-coarseness')
        coarse_to_fine_kernel = get_coarse_to_fine_cupy()

        def coarse_to_fine(particles: Arrays, const_arrays: Arrays):
            """
            Interpolate coarse plasma into fine plasma.
            """
            xp = const_arrays.xp

            virtplasma_smallness_factor = 1 / (
                plasma_coarseness * plasma_fineness)**2
            fine_grid_size = const_arrays.fine_x_init.size
            coarse_grid_size = len(particles.m)

            x_fine  = xp.zeros((fine_grid_size, fine_grid_size))
            y_fine  = xp.zeros((fine_grid_size, fine_grid_size))
            px_fine = xp.zeros((fine_grid_size, fine_grid_size))
            py_fine = xp.zeros((fine_grid_size, fine_grid_size))
            pz_fine = xp.zeros((fine_grid_size, fine_grid_size))
            q_fine  = xp.zeros((fine_grid_size, fine_grid_size))
            m_fine  = xp.zeros((fine_grid_size, fine_grid_size))

            coarse_to_fine_kernel(
                virtplasma_smallness_factor,
                fine_grid_size, coarse_grid_size,
                particles.x_offt, particles.y_offt,
                particles.px, particles.py, particles.pz,
                particles.q, particles.m,
                const_arrays.influence_prev, const_arrays.influence_next,
                const_arrays.indices_prev, const_arrays.indices_next,
                x_fine, y_fine, px_fine, py_fine, pz_fine, q_fine, m_fine,
                size=fine_grid_size**2)

            x_h = (const_arrays.fine_x_init + x_fine) / grid_step_size + 0.5
            y_h = (const_arrays.fine_y_init + y_fine) / grid_step_size + 0.5

            return (x_h, y_h, px_fine, py_fine, pz_fine,
                    q_fine, m_fine, fine_grid_size**2)

    def deposit_plasma(particles: Arrays, const_arrays: Arrays):
        """
        Deposit plasma particles onto the charge density and current
        grids.
        """
        xp = const_arrays.xp

        if dual_plasma_approach and pu_type == 'gpu':
            (x_h, y_h, px, py, pz, q, m, arrays_size) =\
                coarse_to_fine(particles, const_arrays)
        else:
            x_h = (particles.x_init + particles.x_offt) / grid_step_size + 0.5
            y_h = (particles.y_init + particles.y_offt) / grid_step_size + 0.5
            px, py, pz = particles.px, particles.py, particles.pz
            q, m, arrays_size = particles.q, particles.m, particles.m.size

        ro = xp.zeros((grid_steps, grid_steps), dtype=xp.float64)
        jx = xp.zeros((grid_steps, grid_steps), dtype=xp.float64)
        jy = xp.zeros((grid_steps, grid_steps), dtype=xp.float64)
        jz = xp.zeros((grid_steps, grid_steps), dtype=xp.float64)

        deposit_plasma_kernel(grid_steps, x_h, y_h, px, py, pz,
                                q, m, ro, jx, jy, jz, size=arrays_size)

        return ro, jx, jy, jz

    return deposit_plasma<|MERGE_RESOLUTION|>--- conflicted
+++ resolved
@@ -32,16 +32,9 @@
 
 # Deposition #
 
-<<<<<<< HEAD
-@nb.njit #(parallel=True)
-def deposit_kernel(grid_steps, grid_step_size,
-                   x_init, y_init, x_offt, y_offt, m, q, px, py, pz,
-                   out_ro, out_jx, out_jy, out_jz):
-=======
 @nb.njit(parallel=True)
 def deposit_plasma_numba(grid_steps, x_h, y_h, px, py, pz, q, m,
                          out_ro, out_jx, out_jy, out_jz, size):
->>>>>>> e86f457a
     """
     Deposit plasma particles onto the charge density and current grids.
     """
