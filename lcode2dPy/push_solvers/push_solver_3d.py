--- conflicted
+++ resolved
@@ -28,14 +28,9 @@
 
     def step_dt(self, pl_fields: Arrays, pl_particles: Arrays,
                 pl_currents: Arrays, pl_const_arrays: Arrays,
-<<<<<<< HEAD
                 xi_plasma_layer_start,
-                beam_source: BeamSource, beam_drain: BeamDrain, current_time,
-                diagnostics: Diagnostics3d=None):
-=======
                 beam_source: BeamSource3D, beam_drain: BeamDrain3D,
                 current_time, diagnostics_list=[]):
->>>>>>> e86f457a
         """
         Perform one time step of beam-plasma calculations.
         """
@@ -50,16 +45,11 @@
         ro_beam_prev = xp.zeros(
             (self.grid_steps, self.grid_steps), dtype=xp.float64)
 
-<<<<<<< HEAD
         xi_i_plasma_layer_start =\
             int(-xi_plasma_layer_start / self.xi_step_size) + 1
         for xi_i in range(xi_i_plasma_layer_start, self.xi_steps + 1, 1):
             beam_layer_to_layout = \
                 beam_source.get_beam_layer_to_layout(xi_i)
-=======
-        for xi_i in range(self.xi_steps + 1):
-            beam_layer_to_layout = beam_source.get_beam_layer_to_layout(xi_i)
->>>>>>> e86f457a
             ro_beam_full = \
                 self.beam_calc.layout_beam_layer(beam_layer_to_layout, xi_i)
 
@@ -99,7 +89,6 @@
             # Some diagnostics:
             view_pl_fields = ArraysView(pl_fields)
             Ez_00 = view_pl_fields.Ez[self.grid_steps//2, self.grid_steps//2]
-<<<<<<< HEAD
             
             if xi_i % 10. == 0:
                 print(
@@ -108,18 +97,6 @@
 
         # Perform diagnostics
         xi_plasma_layer = - self.xi_step_size * xi_i
-        if diagnostics:
-            diagnostics.dump(current_time, xi_plasma_layer, pl_particles,
-                             pl_fields, pl_currents, beam_drain)
-=======
-
-            print(
-                f't={current_time:+.4f}, ' +
-                f'xi={-xi_i * self.xi_step_size:+.4f} Ez={Ez_00:+.4e}'
-            )
-
-        # Perform diagnostics
         for diagnostic in diagnostics_list:
             diagnostic.dump(current_time, pl_particles, pl_fields,
-                            pl_currents, beam_drain)
->>>>>>> e86f457a
+                            pl_currents, beam_drain)