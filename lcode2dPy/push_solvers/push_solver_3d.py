--- conflicted
+++ resolved
@@ -24,18 +24,6 @@
         # TODO: Get rid of time_step_size and how we change current_time
         #       in step_dt method later, when we figure out how time
         #       in diagnostics should work.
-<<<<<<< HEAD
-        self.time_step_size = config.getfloat('time-step')
-
-    def step_dt(self, pl_fields: Fields, pl_particles: Particles,
-                pl_currents: Currents, pl_const_arrays: Const_Arrays,
-                beam_source: BeamSource, beam_drain: BeamDrain,
-                current_time, diagnostics: Diagnostics3d=None):
-        """
-        Perform one time step of beam-plasma calculations.
-        """
-        current_time = current_time + self.time_step_size
-=======
         # self.time_step_size = config.getfloat('time-step')
 
     def step_dt(self, pl_fields: Arrays, pl_particles: Arrays,
@@ -46,7 +34,6 @@
         Perform one time step of beam-plasma calculations.
         """
         xp = pl_const_arrays.xp
->>>>>>> 310ca6d3
 
         self.beam_calc.start_time_step()
         beam_layer_to_move = self.beam_particles_class(xp)
@@ -105,12 +92,6 @@
             )
 
         # Perform diagnostics
-<<<<<<< HEAD
-        if diagnostics:       
-            diagnostics.dump(current_time, pl_particles, pl_fields,
-                             pl_currents, beam_drain)
-=======
         for diagnostic in diagnostics_list:
             diagnostic.dump(current_time, pl_particles, pl_fields,
-                            pl_currents, beam_drain)
->>>>>>> 310ca6d3
+                            pl_currents, beam_drain)