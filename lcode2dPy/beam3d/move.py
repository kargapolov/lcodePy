"""Module for weights interpolation and movement routines."""
import numba as nb

from math import sqrt, floor

from ..config.config import Config
from ..beam3d.data import BeamParticles
from ..beam3d.weights import weight1, weight4, weight1_cupy, weight4_cupy


# Beam particles mover auxiliary functions, for CPU #

@nb.njit
def not_in_layer(xi, xi_k_1):
    return xi_k_1 > xi


@nb.njit
def is_lost(x, y, r_max):
    return x ** 2 + y ** 2 >= r_max ** 2
    # return abs(x) >= walls_width or abs(y) >= walls_width


@nb.njit
def sign(x):
    return -1 if x < 0 else 1 if x > 0 else 0


# Moves one particle as far as possible on current xi layer

<<<<<<< HEAD
@nb.njit #(parallel=True)
def move_particles_kernel(grid_steps, grid_step_size, xi_step_size,
                          beam_xi_layer, lost_radius,
                          q_m_, dt_, remaining_steps,
                          x, y, xi, px, py, pz, id,
                          Ex_k_1, Ey_k_1, Ez_k_1, Bx_k_1, By_k_1, Bz_k_1,
                          Ex_k,   Ey_k,   Ez_k,   Bx_k,   By_k,   Bz_k,
                          lost_idxes, moved_idxes, fell_idxes):
=======
@nb.njit(parallel=True)
def move_beam_particles_kernel_numba(
    xi_step_size, lost_radius, beam_layer_idx, grid_step_size, grid_steps,
    q_m, dt,
    Ex_k,  Ey_k,  Ez_k,  Bx_k,  By_k,  Bz_k,
    Ex_k1, Ey_k1, Ez_k1, Bx_k1, By_k1, Bz_k1,
    remaining_steps, id, x, y, xi, px, py, pz,
    lost_idxes, moved_idxes, fell_idxes, size):
>>>>>>> e86f457a
    """
    Moves one particle as far as possible on current xi layer.
    """
    xi_k = beam_layer_idx * -xi_step_size  # xi_{k}
    xi_k_1 = (beam_layer_idx + 1) * -xi_step_size  # xi_{k+1}

    for k in nb.prange(size):
        while remaining_steps[k] > 0:
            # Compute approximate position of the particle in the middle of the step
            gamma_m = sqrt(
                (1 / q_m[k]) ** 2 + px[k] ** 2 + py[k]** 2 + pz[k] ** 2)

            x_halfstep  = x[k]  + dt[k] / 2 * (px[k] / gamma_m)
            y_halfstep  = y[k]  + dt[k] / 2 * (py[k] / gamma_m)
            xi_halfstep = xi[k] + dt[k] / 2 * (pz[k] / gamma_m - 1)
            # Add time shift correction (dxi = (v_z - c)*dt)

            if not_in_layer(xi_halfstep, xi_k_1):
                fell_idxes[k] = True
                break

            if is_lost(x_halfstep, y_halfstep, lost_radius):
                x[k], y[k], xi[k] = x_halfstep, y_halfstep, xi_halfstep
                id[k] *= -1  # Particle hit the wall and is now lost
                lost_idxes[k] = True
                remaining_steps[k] = 0
                break

            # Interpolate fields
            x_h = x_halfstep / grid_step_size + .5
            y_h = y_halfstep / grid_step_size + .5
            x_loc = x_h - floor(x_h) - .5
            y_loc = y_h - floor(y_h) - .5
            xi_loc = (xi_halfstep - xi_k) / xi_step_size
            ix = int(floor(x_h) + grid_steps // 2)
            iy = int(floor(y_h) + grid_steps // 2)

            Ex, Ey, Ez, Bx, By, Bz = 0, 0, 0, 0, 0, 0
            for kx in range(-2, 3):
                wx = weight4(x_loc, kx)
                for ky in range(-2, 3):
                    w = wx * weight4(y_loc, ky)
                    w0 = w * weight1(xi_loc, 0)
                    w1 = w * weight1(xi_loc, 1)
                    idx_x, idx_y = ix + kx, iy + ky

                    # Collect value from a cell and 8 surrounding cells.
                    Ex += Ex_k[idx_x, idx_y] * w0 + Ex_k1[idx_x, idx_y] * w1
                    Ey += Ey_k[idx_x, idx_y] * w0 + Ey_k1[idx_x, idx_y] * w1
                    Ez += Ez_k[idx_x, idx_y] * w0 + Ez_k1[idx_x, idx_y] * w1
                    Bx += Bx_k[idx_x, idx_y] * w0 + Bx_k1[idx_x, idx_y] * w1
                    By += By_k[idx_x, idx_y] * w0 + By_k1[idx_x, idx_y] * w1
                    Bz += Bz_k[idx_x, idx_y] * w0 + Bz_k1[idx_x, idx_y] * w1

            # Compute new impulse
            vx, vy, vz = px[k] / gamma_m, py[k] / gamma_m, pz[k] / gamma_m
            px_halfstep = (
                px[k] + sign(q_m[k]) * dt[k] / 2 * (Ex + vy * Bz - vz * By))
            py_halfstep = (
                py[k] + sign(q_m[k]) * dt[k] / 2 * (Ey + vz * Bx - vx * Bz))
            pz_halfstep = (
                pz[k] + sign(q_m[k]) * dt[k] / 2 * (Ez + vx * By - vy * Bx))

            # Compute final coordinates and impulses
            gamma_m = sqrt((1 / q_m[k]) ** 2
                        + px_halfstep ** 2 + py_halfstep ** 2 + pz_halfstep ** 2)

            x[k]  += dt[k] * (px_halfstep / gamma_m)      #  x fullstep
            y[k]  += dt[k] * (py_halfstep / gamma_m)      #  y fullstep
            xi[k] += dt[k] * (pz_halfstep / gamma_m - 1)  # xi fullstep

            px[k] = 2 * px_halfstep - px[k]               # px fullstep
            py[k] = 2 * py_halfstep - py[k]               # py fullstep
            pz[k] = 2 * pz_halfstep - pz[k]               # pz fullstep

            if is_lost(x[k], y[k], lost_radius):
                id[k] *= -1  # Particle hit the wall and is now lost
                lost_idxes[k] = True
                remaining_steps[k] = 0
                break

            remaining_steps[k] -= 1

        # TODO: Do we need to add it here? (Yes, write why)
        if remaining_steps[k] == 0 and not_in_layer(x[k], xi_k_1):
            fell_idxes[k] = True

        if fell_idxes[k] == False and lost_idxes[k] == False:
            moved_idxes[k] = True


# Beam particles mover, for GPU #

def get_move_beam_particles_kernel_cupy():
    """
    Moves beam particles as far as possible on current xi layer. Based on
    Higuera-Cary method (https://doi.org/10.1063/1.4979989)
    """
    import cupy as cp

    return cp.ElementwiseKernel(
        in_params="""
        float64 xi_step_size, float64 r_max, float64 beam_layer_idx,
        float64 grid_step_size, float64 grid_steps,
        raw T q_m, raw T dt,
        raw T Ex_k,  raw T Ey_k,  raw T Ez_k,
        raw T Bx_k,  raw T By_k,  raw T Bz_k,
        raw T Ex_k1, raw T Ey_k1, raw T Ez_k1,
        raw T Bx_k1, raw T By_k1, raw T Bz_k1
        """,
        out_params="""
        raw int64 out_remaining_steps, raw int64 out_id,
        raw T out_x, raw T out_y, raw T out_xi,
        raw T out_px, raw T out_py, raw T out_pz,
        raw bool lost_idxes, raw bool moved_idxes, raw bool fell_idxes
        """,
        operation="""
        const double xi_k   = beam_layer_idx       * (-xi_step_size);
        const double xi_k_1 = (beam_layer_idx + 1) * (-xi_step_size);

        double q = copysign(1.0, q_m[i]);

        while (out_remaining_steps[i] > 0) {
            // 1. We have an initial momentum and an initial position vector:

            // 2. Calculate the position vector at half time step:
            T gamma_m = sqrt((1. / q_m[i])*(1. / q_m[i]) +
                out_px[i]*out_px[i] + out_py[i]*out_py[i] + out_pz[i]*out_pz[i]
            );

            T x_half  = out_x[i]  + dt[i] / 2. * (out_px[i] / gamma_m);
            T y_half  = out_y[i]  + dt[i] / 2. * (out_py[i] / gamma_m);
            T xi_half = out_xi[i] + dt[i] / 2. * (out_pz[i] / gamma_m - 1);

            if (xi_half < xi_k_1) {
                // If the particle fells to the next layer, we quit this loop,
                // but don't save any values. The particle will move to a new
                // layer afterwards. Does it break depositing? Think about it.
                fell_idxes[i] = true;
                break;
            }

            if (x_half*x_half + y_half*y_half >= r_max*r_max) {
                // Particle hit the wall and is now lost
                out_x[i] = x_half, out_y[i] = y_half, out_xi[i] = xi_half;
                out_id[i] *= -1;
                lost_idxes[i] = true;
                out_remaining_steps[i] = 0;
                break;
            }

            // 3. Interpolate fields from the grid on the particle position:
            T x_h = x_half / (T) grid_step_size + 0.5;
            T y_h = y_half / (T) grid_step_size + 0.5;
            T x_loc = x_h - floor(x_h) - 0.5;
            T y_loc = y_h - floor(y_h) - 0.5;
            T xi_loc = ((T) xi_half - xi_k) / (T) xi_step_size;
            int ix = floor(x_h) + floor(grid_steps / 2);
            int iy = floor(y_h) + floor(grid_steps / 2);

            T Ex = 0, Ey = 0, Ez = 0, Bx = 0, By = 0, Bz = 0;
            for (int kx = -2; kx <= 2; kx++) {
                const T wx = weight4(x_loc, kx);
                for (int ky = -2; ky <= 2; ky++) {
                    const T w  = wx * weight4(y_loc,  ky);
                    const T w0 = w  * weight1(xi_loc, 0);
                    const T w1 = w  * weight1(xi_loc, 1);
                    const int idx = (iy + ky) + (int) grid_steps * (ix + kx);

                    Ex += Ex_k[idx] * w0 + Ex_k1[idx] * w1;
                    Bx += Bx_k[idx] * w0 + Bx_k1[idx] * w1;
                    Ey += Ey_k[idx] * w0 + Ey_k1[idx] * w1;
                    By += By_k[idx] * w0 + By_k1[idx] * w1;
                    Ez += Ez_k[idx] * w0 + Ez_k1[idx] * w1;
                    Bz += Bz_k[idx] * w0 + Bz_k1[idx] * w1;
                }
            }

            // 4. Calculate the relativistic factor at half time step:
            T px_m = out_px[i] + q * dt[i] / 2. * Ex, bx = q * dt[i] / 2. * Bx;
            T py_m = out_py[i] + q * dt[i] / 2. * Ey, by = q * dt[i] / 2. * By;
            T pz_m = out_pz[i] + q * dt[i] / 2. * Ez, bz = q * dt[i] / 2. * Bz;
            gamma_m = sqrt((1. / q_m[i])*(1. / q_m[i]) +
                            px_m*px_m + py_m*py_m + pz_m*pz_m);

            T b_sq = bx*bx + by*by + bz*bz;
            gamma_m = sqrt((gamma_m*gamma_m - b_sq + sqrt(
                (gamma_m*gamma_m - b_sq)*(gamma_m*gamma_m - b_sq) + 4 * b_sq +
                4 * (bx * px_m + by * py_m + bz * pz_m)*
                    (bx * px_m + by * py_m + bz * pz_m)
            )) / 2.);

            // 5. Calculate auxiliary values:
            T tx = bx / gamma_m, ty = by / gamma_m, tz = bz / gamma_m;
            T t_sq_pl = 1. + tx*tx + ty*ty + tz*tz;
            T t_sq_mi = 1. - tx*tx - ty*ty - tz*tz;
            T sx = 2.*tx / t_sq_pl, sy = 2.*ty / t_sq_pl, sz = 2.*tz / t_sq_pl;
            T s_dot_p_m = sx * px_m + sy * py_m + sz * pz_m;

            // 6. Compute a new momentum at full time step:
            out_px[i] = (tx * s_dot_p_m + px_m * t_sq_mi / t_sq_pl + 
                         py_m * sz - pz_m * sy + q * dt[i] / 2. * Ex);          
            out_py[i] = (ty * s_dot_p_m + py_m * t_sq_mi / t_sq_pl + 
                         pz_m * sx - px_m * sz + q * dt[i] / 2. * Ey);
            out_pz[i] = (tz * s_dot_p_m + pz_m * t_sq_mi / t_sq_pl + 
                         px_m * sy - py_m * sx + q * dt[i] / 2. * Ez);
            
            // 7. Calculate a new position vector at full time step:
            gamma_m = sqrt((1. / q_m[i])*(1. / q_m[i]) +
                out_px[i]*out_px[i] + out_py[i]*out_py[i] + out_pz[i]*out_pz[i]
            );
            out_x[i]  = x_half  + dt[i] / 2. * (out_px[i] / gamma_m);
            out_y[i]  = y_half  + dt[i] / 2. * (out_py[i] / gamma_m);
            out_xi[i] = xi_half + dt[i] / 2. * (out_pz[i] / gamma_m - 1) ;

            if (out_x[i]*out_x[i] + out_y[i]*out_y[i] >= r_max*r_max) {
                // Particle hit the wall and is now lost
                out_id[i] *= -1;
                lost_idxes[i] = true;
                out_remaining_steps[i] = 0;
                break;
            }

            out_remaining_steps[i] -= 1;
        }

        // TODO: Do we need to add it here? (Yes, write why)
        if (out_remaining_steps[i] == 0 && out_xi[i] < xi_k_1) {
            fell_idxes[i] = true;
        }

        if (fell_idxes[i] == false && lost_idxes[i] == false) {
            moved_idxes[i] = true;
        }
        """,
        name='move_beam_cupy', preamble=weight1_cupy+weight4_cupy,
        no_return=True
    )


def get_move_beam_particles(config: Config):
    xi_step_size = config.getfloat('xi-step')
    grid_step_size = config.getfloat('window-width-step-size')
    grid_steps = config.getint('window-width-steps')

    # Calculate the radius that marks that a particle is lost.
    max_radius = grid_step_size * grid_steps / 2
    lost_radius = max(0.9 * max_radius, max_radius - 1) # or just max_radius?

    pu_type = config.get('processing-unit-type').lower()
    if pu_type == 'cpu':
        move_beam_particles_kernel = move_beam_particles_kernel_numba
    if pu_type == 'gpu':
        move_beam_particles_kernel = get_move_beam_particles_kernel_cupy()

    def move_beam_particles(beam_layer_idx, beam_layer: BeamParticles, fields_k,
                            fields_k_1, lost_idxes, moved_idxes, fell_idxes):
        move_beam_particles_kernel(
            xi_step_size, lost_radius, beam_layer_idx, grid_step_size,
            grid_steps, beam_layer.q_m, beam_layer.dt,
            fields_k.Ex, fields_k.Ey, fields_k.Ez,
            fields_k.Bx, fields_k.By, fields_k.Bz,
            fields_k_1.Ex, fields_k_1.Ey, fields_k_1.Ez,
            fields_k_1.Bx, fields_k_1.By, fields_k_1.Bz,

            beam_layer.remaining_steps, beam_layer.id,
            beam_layer.x, beam_layer.y, beam_layer.xi,
            beam_layer.px, beam_layer.py, beam_layer.pz,
            lost_idxes, moved_idxes, fell_idxes,

            size=beam_layer.id.size)

    return move_beam_particles<|MERGE_RESOLUTION|>--- conflicted
+++ resolved
@@ -28,17 +28,7 @@
 
 # Moves one particle as far as possible on current xi layer
 
-<<<<<<< HEAD
 @nb.njit #(parallel=True)
-def move_particles_kernel(grid_steps, grid_step_size, xi_step_size,
-                          beam_xi_layer, lost_radius,
-                          q_m_, dt_, remaining_steps,
-                          x, y, xi, px, py, pz, id,
-                          Ex_k_1, Ey_k_1, Ez_k_1, Bx_k_1, By_k_1, Bz_k_1,
-                          Ex_k,   Ey_k,   Ez_k,   Bx_k,   By_k,   Bz_k,
-                          lost_idxes, moved_idxes, fell_idxes):
-=======
-@nb.njit(parallel=True)
 def move_beam_particles_kernel_numba(
     xi_step_size, lost_radius, beam_layer_idx, grid_step_size, grid_steps,
     q_m, dt,
@@ -46,7 +36,6 @@
     Ex_k1, Ey_k1, Ez_k1, Bx_k1, By_k1, Bz_k1,
     remaining_steps, id, x, y, xi, px, py, pz,
     lost_idxes, moved_idxes, fell_idxes, size):
->>>>>>> e86f457a
     """
     Moves one particle as far as possible on current xi layer.
     """
